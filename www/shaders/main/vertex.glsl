--- conflicted
+++ resolved
@@ -1,85 +1,79 @@
-#version 300 es
-
-in vec3 a_position;
-in vec3 a_axisX;
-in vec3 a_axisY;
-in vec2 a_uvCenter;
-in vec2 a_uvSize;
-in vec3 a_color;
-in vec4 a_occlusion;
-in float a_flags;
-in vec2 a_quad;
-in vec4 a_quadOcc;
-
-uniform mat4 uProjMatrix;
-uniform mat4 u_worldView;
-uniform mat4 uModelMatrix;
-uniform bool u_fogOn;
-uniform float u_brightness;
-uniform vec3 u_add_pos;
-uniform float u_pixelSize;
-uniform vec2 u_resolution;
-
-out vec3 v_position;
-out vec2 v_texcoord;
-out vec4 v_texClamp;
-out vec4 v_color;
-out vec3 v_normal;
-out float light;
-out vec4 crosshair;
-
-void main() {
-    v_color         = vec4(a_color, dot(a_occlusion, a_quadOcc));
-
-    // find flags
-    float flagBiome = step(1.5, a_flags);
-    float flags = a_flags - flagBiome * 2.0;
-    float flagNormalUp = step(0.5, flags);
-
-    if (flagNormalUp > 0.0) {
-        v_normal = -a_axisY;
-    } else {
-        v_normal = normalize(cross(a_axisX, a_axisY));
-    }
-
-    // Crosshair
-    if(u_resolution.x > u_resolution.y) {
-        crosshair = vec4(0., 0., u_resolution.x * 0.001, u_resolution.x * 0.001 * 7.);
-    } else {
-        crosshair = vec4(0., 0., u_resolution.y * 0.001, u_resolution.y * 0.001 * 7.);
-    }
-
-    v_normal.yz = v_normal.zy;
-
-    vec3 pos = a_position + (a_axisX * a_quad.x) + (a_axisY * a_quad.y);
-
-    v_texcoord = a_uvCenter + (a_uvSize * a_quad);
-
-<<<<<<< HEAD
-    //if (v_normal.y == 1.) {
-    //    v_texcoord.y = a_uvCenter.y - (a_uvSize * a_quad).y;
-    //}
-=======
-    // flip UV for top quad
-    // todo Looks dirty but working
-    if (abs(v_normal.y) * (1. - flagNormalUp) > 0.5 ) {
-        v_texcoord.y = a_uvCenter.y - (a_uvSize.y * a_quad.y);        
-    }
->>>>>>> 32e03094
-
-    v_texClamp = vec4(a_uvCenter - abs(a_uvSize * 0.5) + u_pixelSize * 0.5, a_uvCenter + abs(a_uvSize * 0.5) - u_pixelSize * 0.5);
-
-    vec3 sun_dir = vec3(0.7, 1.0, 0.85);
-    vec3 n = normalize(v_normal);
-    // light = 1. - v_color.a; 
-    light = max(.5, max(.7, dot(n, sun_dir)) - v_color.a);
-
-    if(u_fogOn) {
-        if (flagBiome < 0.5) {
-            v_color.r = -1.0;
-        }
-    }
-
-    v_position = (u_worldView * (uModelMatrix * vec4(pos, 1.0) + vec4(u_add_pos, 0.0))).xyz;
-    gl_Position = uProjMatrix * vec4(v_position, 1.0);
-}
+#version 300 es
+
+in vec3 a_position;
+in vec3 a_axisX;
+in vec3 a_axisY;
+in vec2 a_uvCenter;
+in vec2 a_uvSize;
+in vec3 a_color;
+in vec4 a_occlusion;
+in float a_flags;
+in vec2 a_quad;
+in vec4 a_quadOcc;
+
+uniform mat4 uProjMatrix;
+uniform mat4 u_worldView;
+uniform mat4 uModelMatrix;
+uniform bool u_fogOn;
+uniform float u_brightness;
+uniform vec3 u_add_pos;
+uniform float u_pixelSize;
+uniform vec2 u_resolution;
+
+out vec3 v_position;
+out vec2 v_texcoord;
+out vec4 v_texClamp;
+out vec4 v_color;
+out vec3 v_normal;
+out float light;
+out vec4 crosshair;
+
+void main() {
+    v_color         = vec4(a_color, dot(a_occlusion, a_quadOcc));
+
+    // find flags
+    float flagBiome = step(1.5, a_flags);
+    float flags = a_flags - flagBiome * 2.0;
+    float flagNormalUp = step(0.5, flags);
+
+    if (flagNormalUp > 0.0) {
+        v_normal = -a_axisY;
+    } else {
+        v_normal = normalize(cross(a_axisX, a_axisY));
+    }
+
+    // Crosshair
+    if(u_resolution.x > u_resolution.y) {
+        crosshair = vec4(0., 0., u_resolution.x * 0.001, u_resolution.x * 0.001 * 7.);
+    } else {
+        crosshair = vec4(0., 0., u_resolution.y * 0.001, u_resolution.y * 0.001 * 7.);
+    }
+
+    v_normal.yz = v_normal.zy;
+
+    vec3 pos = a_position + (a_axisX * a_quad.x) + (a_axisY * a_quad.y);
+
+    v_texcoord = a_uvCenter + (a_uvSize * a_quad);
+
+    // flip UV for top quad
+    // todo Looks dirty but working
+    if (abs(v_normal.y) * (1. - flagNormalUp) > 0.5 ) {
+        v_texcoord.y = a_uvCenter.y - (a_uvSize.y * a_quad.y);        
+    }
+
+    v_texClamp = vec4(a_uvCenter - abs(a_uvSize * 0.5) + u_pixelSize * 0.5, a_uvCenter + abs(a_uvSize * 0.5) - u_pixelSize * 0.5);
+
+    vec3 sun_dir = vec3(0.7, 1.0, 0.85);
+    vec3 n = normalize(v_normal);
+    // light = 1. - v_color.a; 
+    light = max(.5, max(.7, dot(n, sun_dir)) - v_color.a);
+
+    if(u_fogOn) {
+        if (flagBiome < 0.5) {
+            v_color.r = -1.0;
+        }
+    }
+
+    v_position = (u_worldView * (uModelMatrix * vec4(pos, 1.0) + vec4(u_add_pos, 0.0))).xyz;
+    gl_Position = uProjMatrix * vec4(v_position, 1.0);
+}