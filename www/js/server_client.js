--- conflicted
+++ resolved
@@ -1,429 +1,422 @@
-import { getChunkAddr } from "./chunk.js";
-import {Vector} from "./helpers.js";
-import {BLOCK, POWER_NO} from "./blocks.js";
-
-export class ServerClient {
-
-    static cmd_titles               = null;
-
-    // System
-    static CMD_HELLO                    = 1;
-    static CMD_PING                     = 3;
-    static CMD_PONG                     = 4;
-    static CMD_SYNC_TIME                = 5;
-	static CMD_ERROR                    = 7; // какая-то ошибка (ИСХ)
-    static CMD_CHANGE_RENDER_DIST       = 10;
-    static CMD_CONNECT                  = 34;
-    static CMD_CONNECTED                = 62;
-    // Cnunks and blocks
-    static CMD_BLOCK_DESTROY            = 35;
-    static CMD_BLOCK_SET                = 36;
-    static CMD_BLOCK_CLONE              = 84;
-    static CMD_CHUNK_LOAD               = 37;
-    static CMD_CHUNK_LOADED             = 39;
-    // Chat
-    static CMD_CHAT_SEND_MESSAGE        = 40;
-    // Players
-    static CMD_PLAYER_JOIN              = 41;
-    static CMD_PLAYER_LEAVE             = 42;
-    static CMD_PLAYER_STATE             = 43;
-    // Entities
-    static CMD_CREATE_ENTITY            = 44;
-    static CMD_LOAD_CHEST               = 45;
-    static CMD_CHEST_CONTENT            = 46;
-    static CMD_CHEST_CONFIRM            = 47; // Отправка на сервер действия с сундуком
-    //
-    static CMD_CHANGE_POS_SPAWN         = 63;
-    static CMD_TELEPORT_REQUEST         = 64; // запрос от игрока на телепорт в указанное уникальное место(spawn|random) или к точным координатам
-    static CMD_TELEPORT                 = 65; // сервер телепортировал игрока
-    static CMD_NEARBY_CHUNKS            = 67 // Чанки, находящиеся рядом с игроком
-    static CMD_MODIFY_INDICATOR_REQUEST = 68; // Обновление одного из видов индикатора (здоровья, еды, кислорода)
-    static CMD_ENTITY_INDICATORS        = 69;
-	static CMD_WORLD_INFO               = 74;
-	static CMD_GAMEMODE_NEXT            = 80;
-	static CMD_GAMEMODE_SET             = 81;
-	static CMD_PLAY_SOUND               = 85;
-	static CMD_PARTICLE_BLOCK_DESTROY   = 87;
-	static CMD_PICKAT_ACTION            = 88;
-    static CMD_STOP_PLAY_DISC           = 91;
-	static CMD_WORLD_UPDATE_INFO        = 92;
-
-    // Quests
-    static CMD_QUEST_GET_ENABLED        = 93
-	static CMD_QUEST_ALL                = 94;
-
-<<<<<<< HEAD
-=======
-    // Furnace / Печь
-    static CMD_LOAD_FURNACE             = 91;
-    static CMD_FURNACE_CONTENT          = 95;
-    
-    static CMD_STATS                    = 96;
-
->>>>>>> 05231c71
-    // Inventory
-    static CMD_INVENTORY_STATE          = 66;
-    static CMD_INVENTORY_SELECT         = 79; // Изменение текущего инструмента в руках
-    static CMD_INVENTORY_NEW_STATE      = 90;
-
-    // Mobs    
-	static CMD_MOB_ADD                  = 70;
-	static CMD_MOB_ADDED                = 71;
-	static CMD_MOB_DELETE               = 72;
-	static CMD_MOB_DELETED              = 73;
-    static CMD_MOB_UPDATE               = 75;
-
-	static CMD_DROP_ITEM_ADDED          = 76;
-	static CMD_DROP_ITEM_DELETED        = 77;
-	static CMD_DROP_ITEM_UPDATE         = 78;
-	static CMD_DROP_ITEM                = 86;
-
-    // Block actions
-    static BLOCK_ACTION_CREATE          = 1;
-    static BLOCK_ACTION_DESTROY         = 2;
-    static BLOCK_ACTION_MODIFY          = 3;
-    static BLOCK_ACTION_REPLACE         = 4;
-
-    // Constructor
-    constructor(ws) {
-        this.ws                         = ws;
-        this.chunks_added               = 0;
-        this.ping_time                  = null;
-        this.ping_value                 = null;
-        this.stat                       = {
-            out_packets: {
-                total: 0
-            },
-            in_packets: {
-                size: 0,
-                physical: 0,
-                total: 0
-            }
-        };
-        // Commands listeners
-        this.cmdListeners               = new Map();
-        this.cmdListenersForPlayers     = new Map();
-        // Add listeners for server commands
-        this.AddCmdListener([ServerClient.CMD_PONG], (cmd) => {this.ping_value = performance.now() - this.ping_time;});
-    }
-
-    //
-    RemovePlayerListeners(user_guid) {
-        if(this.cmdListenersForPlayers.has(user_guid)) {
-            this.cmdListenersForPlayers.delete(user_guid);
-            return true;
-        }
-        return false;
-    }
-
-    // Add listeners for server commands
-    AddCmdListener(cmd_list, listener, user_guid) {
-        if(user_guid) {
-            if(!this.cmdListenersForPlayers.has(user_guid)) {
-                this.cmdListenersForPlayers.set(user_guid, new Map());
-            }
-            let listeners = this.cmdListenersForPlayers.get(user_guid);
-            for(let cmd of cmd_list) {
-                if(!listeners.has(cmd)) {
-                    listeners.set(cmd, new Set());
-                }
-                listeners.get(cmd).add(listener);
-            }
-            return;
-        }
-        for(let cmd of cmd_list) {
-            if(!this.cmdListeners.has(cmd)) {
-                this.cmdListeners.set(cmd, new Set());
-            }
-            this.cmdListeners.get(cmd).add(listener);
-        }
-    }
-
-    // 
-    async connect(onOpen, onClose) {
-
-        let that = this;
-
-        return new Promise(res => {
-            that.ws.onmessage = function(e) {
-                that._onMessage(e);
-            };
-            that.ws.onclose = function(event) {
-                onClose();
-            };
-            that.ws.onopen = function(event) {
-                onOpen(event);
-                res();
-                that.t = setInterval(function() {
-                    that.ping_time = performance.now();
-                    that.Send({
-                        name: ServerClient.CMD_PING,
-                        data: null
-                    });
-                }, 60000);
-            };
-        });
-
-    }
-
-    close(code) {
-        if(this.ws) {
-            this.ws.close(code);
-            this.ws = null;
-            if(this.t) {
-                clearInterval(this.t);
-            }
-        }
-    }
-
-    // New commands from server
-    _onMessage(event) {
-        let cmds = JSON.parse(event.data);
-        // @hack optimizations
-        let only_set_blocks = true;
-        for(let c of cmds) {
-            if(c.name != ServerClient.CMD_BLOCK_SET) {
-                only_set_blocks = false;
-                break;
-            }
-        }
-        // Only set blocks
-        if(only_set_blocks) {
-            let prev_chunk_addr     = new Vector(Infinity, Infinity, Infinity);
-            let chunk_addr          = new Vector(Infinity, Infinity, Infinity);
-            let chunk_key           = null;
-            let chunk               = null;
-            let set_block_list      = [];
-            let tblock              = null;
-            let tblock_pos          = new Vector(Infinity, Infinity, Infinity);
-            let material            = null;
-            const chunkManager      = Game.world.chunkManager;
-            for(let cmd of cmds) {
-                let pos = cmd.data.pos;
-                let item = cmd.data.item;
-                //
-                chunk_addr = getChunkAddr(pos, chunk_addr);
-                if(!prev_chunk_addr.equal(chunk_addr)) {
-                    prev_chunk_addr.set(chunk_addr.x, chunk_addr.y, chunk_addr.z);
-                    chunk_key = chunk_addr.toChunkKey();
-                    chunk = chunkManager.getChunk(chunk_addr);
-                    if(!chunk) {
-                        continue;
-                    }
-                }
-                //
-                if(!chunk) {
-                    console.error('empty chunk');
-                }
-                if(!chunk.tblocks) {
-                    console.error('empty chunk tblocks');
-                }
-                //
-                if(!material || material.id != item.id) {
-                    material = BLOCK.fromId(item.id);
-                }
-                //
-                tblock_pos.set(pos.x - chunk.coord.x, pos.y - chunk.coord.y, pos.z - chunk.coord.z);
-                // const ex_block = chunk.tblocks.get(tblock_pos).convertToDBItem();
-                // console.log(ex_block);
-                const extra_data = ('extra_data' in item) ? item.extra_data : null;
-                const entity_id = ('entity_id' in item) ? item.entity_id : null;
-                const rotate = ('rotate' in item) ? item.rotate : null;
-                const power = ('power' in item) ? item.power : POWER_NO;
-                chunk.tblocks.delete(tblock_pos);
-                tblock = chunk.tblocks.get(tblock_pos, tblock);
-                // fill properties
-                tblock.id = item.id;
-                if(extra_data) tblock.extra_data = extra_data;
-                if(entity_id) tblock.entity_id = entity_id;
-                if(rotate) tblock.rotate = rotate;
-                if(power) tblock.power = power;
-                //
-                set_block_list.push({
-                    pos,
-                    type:       item,
-                    is_modify:  false,
-                    power:      power,
-                    rotate:     rotate,
-                    extra_data: extra_data
-                });
-                //
-                if(chunkManager.use_light) {
-                    const oldLight = chunk.light_source[tblock.index];
-                    const light = chunk.light_source[tblock.index] = material.light_power_number;
-                    if(oldLight !== light) {
-                        // updating light here
-                        chunkManager.postLightWorkerMessage(['setBlock', {
-                            addr:           chunk.addr,
-                            x:              pos.x,
-                            y:              pos.y,
-                            z:              pos.z,
-                            light_source:   light
-                        }]);
-                    }
-                }
-            }
-            chunkManager.postWorkerMessage(['setBlock', set_block_list]);
-            return;
-        }
-        //
-        this.stat.in_packets.physical++;
-        this.stat.in_packets.size += event.data.length;
-        for(let cmd of cmds) {
-            // console.log('server > ' + ServerClient.getCommandTitle(cmd.name));
-            // stat
-            if(!this.stat.in_packets[cmd.name]) {
-                this.stat.in_packets[cmd.name] = {count: 0, size: 0}
-            }
-            let in_packets = this.stat.in_packets[cmd.name];
-            in_packets.count++;
-            this.stat.in_packets.total++;
-            in_packets.size += JSON.stringify(cmd).length;
-            //
-            let listeners = null;
-            if('user_guid' in cmd) {
-                if(this.cmdListenersForPlayers.has(cmd.user_guid)) {
-                    listeners = this.cmdListenersForPlayers
-                        .get(cmd.user_guid)
-                        .get(cmd.name);
-                }
-            } else {
-                listeners = this.cmdListeners.get(cmd.name);
-            }
-            if(listeners) {
-                for(let listener of listeners.values()) {
-                    listener(cmd);
-                }
-            }
-        }
-    }
-
-    //
-    static getCommandTitle(cmd_id) {
-        //
-        if(!this.cmd_titles) {
-            this.cmd_titles = new Map();
-            for(let title in ServerClient) {
-                if(title.indexOf('CMD_') == 0) {
-                    this.cmd_titles.set(ServerClient[title], title);
-                }
-            }
-        }
-        //
-        if(this.cmd_titles.has(cmd_id)) {
-            return this.cmd_titles.get(cmd_id)
-        }
-        return cmd_id;
-    }
-
-    Send(packet) {
-        setTimeout(() => {
-            let json = JSON.stringify(packet);
-            if(!this.stat.out_packets[packet.name]) {
-                this.stat.out_packets[packet.name] = {count: 0, size: 0}
-            }
-            let out_packets = this.stat.out_packets[packet.name];
-            out_packets.count++;
-            this.stat.out_packets.total++;
-            out_packets.size += json.length;
-            this.ws.send(json);
-        }, 0);
-    }
-
-    loadChunk(addr) {
-        this.chunks_added++;
-        this.Send({name: ServerClient.CMD_CHUNK_LOAD, data: {pos: addr}});
-    }
-
-    setRenderDist(value) {
-        this.Send({name: ServerClient.CMD_CHANGE_RENDER_DIST, data: value});
-    }
-
-    SendMessage(text) {
-        this.Send({name: ServerClient.CMD_CHAT_SEND_MESSAGE, data: {text: text}});
-    }
-
-    // Создание сундука | Create chest
-    CreateEntity(id, pos, rotate) {
-        let mul = new Vector(10, 10, 10);
-        this.Send({name: ServerClient.CMD_CREATE_ENTITY, data: {
-            pos: pos,
-            item: {
-                id: id,
-                power: 1.0,
-                rotate: rotate.mul(mul).round().div(mul)
-            }
-        }});
-    }
-
-    // Запрос содержимого сундука
-    LoadChest(info) {
-        this.Send({name: ServerClient.CMD_LOAD_CHEST, data: info});
-    }
-
-    //
-    ChestConfirm(params) {
-        this.Send({name: ServerClient.CMD_CHEST_CONFIRM, data: params});
-    }
-
-    // Смена точки спавна
-    SetPosSpawn(pos) {
-        this.Send({name: ServerClient.CMD_CHANGE_POS_SPAWN, data: {
-            pos: pos
-        }});
-    }
-
-    //
-    Teleport(place_id, pos) {
-        this.Send({name: ServerClient.CMD_TELEPORT_REQUEST, data: {
-            place_id: place_id,
-            pos: pos
-        }});
-    }
-
-    // Modify indicator request
-    ModifyIndicator(indicator, value, comment) {
-        let data = {
-            indicator: indicator,
-            value: value,
-            comment: comment
-        }
-        this.Send({name: ServerClient.CMD_MODIFY_INDICATOR_REQUEST, data: data});
-    }
-
-    // Изменение текущего инструмента в руках
-    InventorySelect(data) {
-        this.Send({name: ServerClient.CMD_INVENTORY_SELECT, data: data});
-    }
-
-    // Save inventory
-    InventoryNewState(state, used_recipes) {
-        this.Send({name: ServerClient.CMD_INVENTORY_NEW_STATE, data: {state, used_recipes}});
-    }
-
-    // Switch to next game mode
-    GameModeNext() {
-        this.Send({name: ServerClient.CMD_GAMEMODE_NEXT, data: null});
-    }
-
-    // Switch to specific game mode
-    GameModeSet(mode_id) {
-        this.Send({name: ServerClient.CMD_GAMEMODE_SET, data: {id: mode_id}});
-    }
-
-    // Clone block from pos
-    CloneBlock(pos) {
-        this.Send({name: ServerClient.CMD_BLOCK_CLONE, data: pos});
-    }
-
-    DropItem() {
-        this.Send({name: ServerClient.CMD_DROP_ITEM, data: {
-            hand: 1
-        }});
-    }
-
-    LoadQuests() {
-        this.Send({name: ServerClient.CMD_QUEST_GET_ENABLED, data: null});
-    }
-
+import { getChunkAddr } from "./chunk.js";
+import {Vector} from "./helpers.js";
+import {BLOCK, POWER_NO} from "./blocks.js";
+
+export class ServerClient {
+
+    static cmd_titles               = null;
+
+    // System
+    static CMD_HELLO                    = 1;
+    static CMD_PING                     = 3;
+    static CMD_PONG                     = 4;
+    static CMD_SYNC_TIME                = 5;
+	static CMD_ERROR                    = 7; // какая-то ошибка (ИСХ)
+    static CMD_CHANGE_RENDER_DIST       = 10;
+    static CMD_CONNECT                  = 34;
+    static CMD_CONNECTED                = 62;
+    // Cnunks and blocks
+    static CMD_BLOCK_DESTROY            = 35;
+    static CMD_BLOCK_SET                = 36;
+    static CMD_BLOCK_CLONE              = 84;
+    static CMD_CHUNK_LOAD               = 37;
+    static CMD_CHUNK_LOADED             = 39;
+    // Chat
+    static CMD_CHAT_SEND_MESSAGE        = 40;
+    // Players
+    static CMD_PLAYER_JOIN              = 41;
+    static CMD_PLAYER_LEAVE             = 42;
+    static CMD_PLAYER_STATE             = 43;
+    // Entities
+    static CMD_CREATE_ENTITY            = 44;
+    static CMD_LOAD_CHEST               = 45;
+    static CMD_CHEST_CONTENT            = 46;
+    static CMD_CHEST_CONFIRM            = 47; // Отправка на сервер действия с сундуком
+    //
+    static CMD_CHANGE_POS_SPAWN         = 63;
+    static CMD_TELEPORT_REQUEST         = 64; // запрос от игрока на телепорт в указанное уникальное место(spawn|random) или к точным координатам
+    static CMD_TELEPORT                 = 65; // сервер телепортировал игрока
+    static CMD_NEARBY_CHUNKS            = 67 // Чанки, находящиеся рядом с игроком
+    static CMD_MODIFY_INDICATOR_REQUEST = 68; // Обновление одного из видов индикатора (здоровья, еды, кислорода)
+    static CMD_ENTITY_INDICATORS        = 69;
+	static CMD_WORLD_INFO               = 74;
+	static CMD_GAMEMODE_NEXT            = 80;
+	static CMD_GAMEMODE_SET             = 81;
+	static CMD_PLAY_SOUND               = 85;
+	static CMD_PARTICLE_BLOCK_DESTROY   = 87;
+	static CMD_PICKAT_ACTION            = 88;
+    static CMD_STOP_PLAY_DISC           = 91;
+	static CMD_WORLD_UPDATE_INFO        = 92;
+
+    // Quests
+    static CMD_QUEST_GET_ENABLED        = 93
+	static CMD_QUEST_ALL                = 94;
+
+    static CMD_STATS                    = 96;
+
+    // Inventory
+    static CMD_INVENTORY_STATE          = 66;
+    static CMD_INVENTORY_SELECT         = 79; // Изменение текущего инструмента в руках
+    static CMD_INVENTORY_NEW_STATE      = 90;
+
+    // Mobs    
+	static CMD_MOB_ADD                  = 70;
+	static CMD_MOB_ADDED                = 71;
+	static CMD_MOB_DELETE               = 72;
+	static CMD_MOB_DELETED              = 73;
+    static CMD_MOB_UPDATE               = 75;
+
+	static CMD_DROP_ITEM_ADDED          = 76;
+	static CMD_DROP_ITEM_DELETED        = 77;
+	static CMD_DROP_ITEM_UPDATE         = 78;
+	static CMD_DROP_ITEM                = 86;
+
+    // Block actions
+    static BLOCK_ACTION_CREATE          = 1;
+    static BLOCK_ACTION_DESTROY         = 2;
+    static BLOCK_ACTION_MODIFY          = 3;
+    static BLOCK_ACTION_REPLACE         = 4;
+
+    // Constructor
+    constructor(ws) {
+        this.ws                         = ws;
+        this.chunks_added               = 0;
+        this.ping_time                  = null;
+        this.ping_value                 = null;
+        this.stat                       = {
+            out_packets: {
+                total: 0
+            },
+            in_packets: {
+                size: 0,
+                physical: 0,
+                total: 0
+            }
+        };
+        // Commands listeners
+        this.cmdListeners               = new Map();
+        this.cmdListenersForPlayers     = new Map();
+        // Add listeners for server commands
+        this.AddCmdListener([ServerClient.CMD_PONG], (cmd) => {this.ping_value = performance.now() - this.ping_time;});
+    }
+
+    //
+    RemovePlayerListeners(user_guid) {
+        if(this.cmdListenersForPlayers.has(user_guid)) {
+            this.cmdListenersForPlayers.delete(user_guid);
+            return true;
+        }
+        return false;
+    }
+
+    // Add listeners for server commands
+    AddCmdListener(cmd_list, listener, user_guid) {
+        if(user_guid) {
+            if(!this.cmdListenersForPlayers.has(user_guid)) {
+                this.cmdListenersForPlayers.set(user_guid, new Map());
+            }
+            let listeners = this.cmdListenersForPlayers.get(user_guid);
+            for(let cmd of cmd_list) {
+                if(!listeners.has(cmd)) {
+                    listeners.set(cmd, new Set());
+                }
+                listeners.get(cmd).add(listener);
+            }
+            return;
+        }
+        for(let cmd of cmd_list) {
+            if(!this.cmdListeners.has(cmd)) {
+                this.cmdListeners.set(cmd, new Set());
+            }
+            this.cmdListeners.get(cmd).add(listener);
+        }
+    }
+
+    // 
+    async connect(onOpen, onClose) {
+
+        let that = this;
+
+        return new Promise(res => {
+            that.ws.onmessage = function(e) {
+                that._onMessage(e);
+            };
+            that.ws.onclose = function(event) {
+                onClose();
+            };
+            that.ws.onopen = function(event) {
+                onOpen(event);
+                res();
+                that.t = setInterval(function() {
+                    that.ping_time = performance.now();
+                    that.Send({
+                        name: ServerClient.CMD_PING,
+                        data: null
+                    });
+                }, 60000);
+            };
+        });
+
+    }
+
+    close(code) {
+        if(this.ws) {
+            this.ws.close(code);
+            this.ws = null;
+            if(this.t) {
+                clearInterval(this.t);
+            }
+        }
+    }
+
+    // New commands from server
+    _onMessage(event) {
+        let cmds = JSON.parse(event.data);
+        // @hack optimizations
+        let only_set_blocks = true;
+        for(let c of cmds) {
+            if(c.name != ServerClient.CMD_BLOCK_SET) {
+                only_set_blocks = false;
+                break;
+            }
+        }
+        // Only set blocks
+        if(only_set_blocks) {
+            let prev_chunk_addr     = new Vector(Infinity, Infinity, Infinity);
+            let chunk_addr          = new Vector(Infinity, Infinity, Infinity);
+            let chunk_key           = null;
+            let chunk               = null;
+            let set_block_list      = [];
+            let tblock              = null;
+            let tblock_pos          = new Vector(Infinity, Infinity, Infinity);
+            let material            = null;
+            const chunkManager      = Game.world.chunkManager;
+            for(let cmd of cmds) {
+                let pos = cmd.data.pos;
+                let item = cmd.data.item;
+                //
+                chunk_addr = getChunkAddr(pos, chunk_addr);
+                if(!prev_chunk_addr.equal(chunk_addr)) {
+                    prev_chunk_addr.set(chunk_addr.x, chunk_addr.y, chunk_addr.z);
+                    chunk_key = chunk_addr.toChunkKey();
+                    chunk = chunkManager.getChunk(chunk_addr);
+                    if(!chunk) {
+                        continue;
+                    }
+                }
+                //
+                if(!chunk) {
+                    console.error('empty chunk');
+                }
+                if(!chunk.tblocks) {
+                    console.error('empty chunk tblocks');
+                }
+                //
+                if(!material || material.id != item.id) {
+                    material = BLOCK.fromId(item.id);
+                }
+                //
+                tblock_pos.set(pos.x - chunk.coord.x, pos.y - chunk.coord.y, pos.z - chunk.coord.z);
+                // const ex_block = chunk.tblocks.get(tblock_pos).convertToDBItem();
+                // console.log(ex_block);
+                const extra_data = ('extra_data' in item) ? item.extra_data : null;
+                const entity_id = ('entity_id' in item) ? item.entity_id : null;
+                const rotate = ('rotate' in item) ? item.rotate : null;
+                const power = ('power' in item) ? item.power : POWER_NO;
+                chunk.tblocks.delete(tblock_pos);
+                tblock = chunk.tblocks.get(tblock_pos, tblock);
+                // fill properties
+                tblock.id = item.id;
+                if(extra_data) tblock.extra_data = extra_data;
+                if(entity_id) tblock.entity_id = entity_id;
+                if(rotate) tblock.rotate = rotate;
+                if(power) tblock.power = power;
+                //
+                set_block_list.push({
+                    pos,
+                    type:       item,
+                    is_modify:  false,
+                    power:      power,
+                    rotate:     rotate,
+                    extra_data: extra_data
+                });
+                //
+                if(chunkManager.use_light) {
+                    const oldLight = chunk.light_source[tblock.index];
+                    const light = chunk.light_source[tblock.index] = material.light_power_number;
+                    if(oldLight !== light) {
+                        // updating light here
+                        chunkManager.postLightWorkerMessage(['setBlock', {
+                            addr:           chunk.addr,
+                            x:              pos.x,
+                            y:              pos.y,
+                            z:              pos.z,
+                            light_source:   light
+                        }]);
+                    }
+                }
+            }
+            chunkManager.postWorkerMessage(['setBlock', set_block_list]);
+            return;
+        }
+        //
+        this.stat.in_packets.physical++;
+        this.stat.in_packets.size += event.data.length;
+        for(let cmd of cmds) {
+            // console.log('server > ' + ServerClient.getCommandTitle(cmd.name));
+            // stat
+            if(!this.stat.in_packets[cmd.name]) {
+                this.stat.in_packets[cmd.name] = {count: 0, size: 0}
+            }
+            let in_packets = this.stat.in_packets[cmd.name];
+            in_packets.count++;
+            this.stat.in_packets.total++;
+            in_packets.size += JSON.stringify(cmd).length;
+            //
+            let listeners = null;
+            if('user_guid' in cmd) {
+                if(this.cmdListenersForPlayers.has(cmd.user_guid)) {
+                    listeners = this.cmdListenersForPlayers
+                        .get(cmd.user_guid)
+                        .get(cmd.name);
+                }
+            } else {
+                listeners = this.cmdListeners.get(cmd.name);
+            }
+            if(listeners) {
+                for(let listener of listeners.values()) {
+                    listener(cmd);
+                }
+            }
+        }
+    }
+
+    //
+    static getCommandTitle(cmd_id) {
+        //
+        if(!this.cmd_titles) {
+            this.cmd_titles = new Map();
+            for(let title in ServerClient) {
+                if(title.indexOf('CMD_') == 0) {
+                    this.cmd_titles.set(ServerClient[title], title);
+                }
+            }
+        }
+        //
+        if(this.cmd_titles.has(cmd_id)) {
+            return this.cmd_titles.get(cmd_id)
+        }
+        return cmd_id;
+    }
+
+    Send(packet) {
+        setTimeout(() => {
+            let json = JSON.stringify(packet);
+            if(!this.stat.out_packets[packet.name]) {
+                this.stat.out_packets[packet.name] = {count: 0, size: 0}
+            }
+            let out_packets = this.stat.out_packets[packet.name];
+            out_packets.count++;
+            this.stat.out_packets.total++;
+            out_packets.size += json.length;
+            this.ws.send(json);
+        }, 0);
+    }
+
+    loadChunk(addr) {
+        this.chunks_added++;
+        this.Send({name: ServerClient.CMD_CHUNK_LOAD, data: {pos: addr}});
+    }
+
+    setRenderDist(value) {
+        this.Send({name: ServerClient.CMD_CHANGE_RENDER_DIST, data: value});
+    }
+
+    SendMessage(text) {
+        this.Send({name: ServerClient.CMD_CHAT_SEND_MESSAGE, data: {text: text}});
+    }
+
+    // Создание сундука | Create chest
+    CreateEntity(id, pos, rotate) {
+        let mul = new Vector(10, 10, 10);
+        this.Send({name: ServerClient.CMD_CREATE_ENTITY, data: {
+            pos: pos,
+            item: {
+                id: id,
+                power: 1.0,
+                rotate: rotate.mul(mul).round().div(mul)
+            }
+        }});
+    }
+
+    // Запрос содержимого сундука
+    LoadChest(info) {
+        this.Send({name: ServerClient.CMD_LOAD_CHEST, data: info});
+    }
+
+    //
+    ChestConfirm(params) {
+        this.Send({name: ServerClient.CMD_CHEST_CONFIRM, data: params});
+    }
+
+    // Смена точки спавна
+    SetPosSpawn(pos) {
+        this.Send({name: ServerClient.CMD_CHANGE_POS_SPAWN, data: {
+            pos: pos
+        }});
+    }
+
+    //
+    Teleport(place_id, pos) {
+        this.Send({name: ServerClient.CMD_TELEPORT_REQUEST, data: {
+            place_id: place_id,
+            pos: pos
+        }});
+    }
+
+    // Modify indicator request
+    ModifyIndicator(indicator, value, comment) {
+        let data = {
+            indicator: indicator,
+            value: value,
+            comment: comment
+        }
+        this.Send({name: ServerClient.CMD_MODIFY_INDICATOR_REQUEST, data: data});
+    }
+
+    // Изменение текущего инструмента в руках
+    InventorySelect(data) {
+        this.Send({name: ServerClient.CMD_INVENTORY_SELECT, data: data});
+    }
+
+    // Save inventory
+    InventoryNewState(state, used_recipes) {
+        this.Send({name: ServerClient.CMD_INVENTORY_NEW_STATE, data: {state, used_recipes}});
+    }
+
+    // Switch to next game mode
+    GameModeNext() {
+        this.Send({name: ServerClient.CMD_GAMEMODE_NEXT, data: null});
+    }
+
+    // Switch to specific game mode
+    GameModeSet(mode_id) {
+        this.Send({name: ServerClient.CMD_GAMEMODE_SET, data: {id: mode_id}});
+    }
+
+    // Clone block from pos
+    CloneBlock(pos) {
+        this.Send({name: ServerClient.CMD_BLOCK_CLONE, data: pos});
+    }
+
+    DropItem() {
+        this.Send({name: ServerClient.CMD_DROP_ITEM, data: {
+            hand: 1
+        }});
+    }
+
+    LoadQuests() {
+        this.Send({name: ServerClient.CMD_QUEST_GET_ENABLED, data: null});
+    }
+
 }