--- conflicted
+++ resolved
@@ -1,415 +1,407 @@
-import {Vector, VectorCollector} from "./helpers.js";
-import GeometryTerrain from "./geometry_terrain.js";
-import {TypedBlocks} from "./typed_blocks.js";
-import { Sphere } from "./frustum.js";
-import {BLOCK} from "./blocks.js";
-
-export const CHUNK_SIZE_X                   = 16;
-export const CHUNK_SIZE_Y                   = 32;
-export const CHUNK_SIZE_Z                   = 16;
-export const CHUNK_BLOCKS                   = CHUNK_SIZE_X * CHUNK_SIZE_Y * CHUNK_SIZE_Z;
-export const CHUNK_SIZE_Y_MAX               = 4096;
-export const MAX_CAVES_LEVEL                = 256;
-
-// Возвращает адрес чанка по глобальным абсолютным координатам
-export function getChunkAddr(x, y, z) {
-    if(x instanceof Vector) {
-        y = x.y;
-        z = x.z;
-        x = x.x;
-    }
-    //
-    let v = new Vector(
-        Math.floor(x / CHUNK_SIZE_X),
-        Math.floor(y / CHUNK_SIZE_Y),
-        Math.floor(z / CHUNK_SIZE_Z)
-    );
-    // Fix negative zero
-    if(v.x == 0) {v.x = 0;}
-    if(v.y == 0) {v.y = 0;}
-    if(v.z == 0) {v.z = 0;}
-    return v;
-}
-
-// Creates a new chunk
-export class Chunk {
-
-    getChunkManager() {
-        return Game.world.chunkManager;
-    }
-
-    constructor(pos, modify_list) {
-
-        let chunkManager = this.getChunkManager();
-
-        // info
-        this.key = chunkManager.getPosChunkKey(pos);
-
-        // размеры чанка
-        this.size = new Vector(
-            CHUNK_SIZE_X,
-            CHUNK_SIZE_Y,
-            CHUNK_SIZE_Z
-        );
-
-        this.lightTex = null;
-        this.lightData = null;
-        this.lightMats = {};
-
-        // относительные координаты чанка
-        this.addr = new Vector(
-            pos.x,
-            pos.y,
-            pos.z
-        );
-        this.coord = new Vector(
-            this.addr.x * CHUNK_SIZE_X,
-            this.addr.y * CHUNK_SIZE_Y,
-            this.addr.z * CHUNK_SIZE_Z
-        );
-
-        this.seed = chunkManager.world.seed;
-        this.tblocks = null;
-        this.isLive = true;
-
-        this.id = [
-            this.addr.x,
-            this.addr.y,
-            this.addr.z,
-            this.size.x,
-            this.size.y,
-            this.size.z
-        ].join('_');
-
-        // Run webworker method
-        this.modify_list = modify_list || [];
-        chunkManager.postWorkerMessage(['createChunk', this]);
-        this.modify_list = [];
-
-        // Objects & variables
-        this.inited                     = false;
-        this.dirty                      = true;
-        this.buildVerticesInProgress    = false;
-        this.vertices_length            = 0;
-        this.vertices                   = new Map();
-        this.fluid_blocks               = [];
-        this.gravity_blocks             = [];
-        // Frustum
-        this.in_frustum                 = false; // в данный момент отрисован на экране
-
-        chunkManager.addToDirty(this);
-
-    }
-
-    // onBlocksGenerated ... Webworker callback method
-    onBlocksGenerated(args) {
-        this.tblocks            = new TypedBlocks();
-        this.tblocks.count      = CHUNK_SIZE_X * CHUNK_SIZE_Y * CHUNK_SIZE_Z;
-        this.tblocks.buffer     = args.tblocks.buffer;
-        this.tblocks.light_buffer     = args.tblocks.light_buffer;
-        this.tblocks.id         = new Uint16Array(this.tblocks.buffer, 0, this.tblocks.count);
-        this.tblocks.light_source = new Uint8Array(this.tblocks.light_buffer, 0, this.tblocks.count);
-        this.tblocks.power      = new VectorCollector(args.tblocks.power.list);
-        this.tblocks.rotate     = new VectorCollector(args.tblocks.rotate.list);
-        this.tblocks.entity_id  = new VectorCollector(args.tblocks.entity_id.list);
-        this.tblocks.texture    = new VectorCollector(args.tblocks.texture.list);
-        this.tblocks.extra_data = new VectorCollector(args.tblocks.extra_data.list);
-        this.tblocks.vertices   = new VectorCollector(args.tblocks.vertices.list);
-        this.tblocks.shapes     = new VectorCollector(args.tblocks.shapes.list);
-        this.tblocks.falling    = new VectorCollector(args.tblocks.falling.list);
-        this.inited = true;
-
-        this.getChunkManager().postLightWorkerMessage(['createChunk',
-            {addr: this.addr, size: this.size, light_buffer: this.tblocks.light_buffer}]);
-    }
-
-    // onVerticesGenerated ... Webworker callback method
-    onVerticesGenerated(args) {
-        this.vertices_args = args;
-        this.need_apply_vertices = true;
-        if(!this.map) {
-            this.map = args.map;
-        }
-        if (args.light_buffer)
-        {
-            this.getChunkManager().postLightWorkerMessage(['createChunk',
-                {addr: this.addr, size: this.size, light_buffer: this.tblocks.light_buffer}]);
-        }
-        //args.lightmap
-    }
-
-    onLightGenerated(args) {
-        this.lightData = args.lightmap_buffer ? new Uint8Array(args.lightmap_buffer) : null;
-        if (this.lightTex !== null) {
-            this.lightTex.update(this.lightData)
-        }
-    }
-
-<<<<<<< HEAD
-    drawBufferGroup(render, resource_pack, group, mat) {
-        let drawed = false;
-        for(let [_, v] of this.vertices) {
-            if(v.resource_pack_id == resource_pack.id && v.material_group == group) {
-                if(v.buffer) {
-                    // Apply texture
-                    let shader                  = resource_pack.shader;
-                    let texture                 = resource_pack.getTexture(v.texture_id);
-                    let terrainBlockSize        = texture.width / 512 * 16;
-                    let terrainTexSize          = texture.width;
-                    shader.texture              = texture.texture;
-                    shader.mipmap               = shader.texture.anisotropy;
-                    shader.blockSize            = terrainBlockSize / terrainTexSize;
-                    shader.pixelSize            = 1.0 / terrainTexSize;
-                    shader.texture.bind(4);
-                    shader.bind();
-                    shader.update();
-                    //
-                    render.drawMesh(v.buffer, mat, this.coord);
-                    drawed = true;
-                }
-=======
-    drawBufferGroup(render, group, mat) {
-        if(this.vertices.has(group)) {
-            let vgroup = this.vertices.get(group);
-            if(vgroup.buffer) {
-                if (this.lightData) {
-                    if (!this.lightTex) {
-                        this.lightTex = render.createTexture3D({
-                            width: this.size.x + 4,
-                            height: this.size.z + 4,
-                            depth: this.size.y + 4,
-                            type: 'u8',
-                            filter: 'linear',
-                            data: this.lightData
-                        })
-                    }
-                    if (!this.lightMats[group]) {
-                        this.lightMats[group] = mat.getLightMat(this.lightTex)
-                    }
-                    render.drawMesh(vgroup.buffer, this.lightMats[group], this.coord);
-                } else {
-                    render.drawMesh(vgroup.buffer, mat, this.coord);
-                }
-                return true;
->>>>>>> 1999fb62
-            }
-        }
-        return drawed;
-    }
-
-    // Apply vertices
-    applyVertices() {
-        let chunkManager = this.getChunkManager();
-        const args = this.vertices_args;
-        delete(this['vertices_args']);
-        this.need_apply_vertices = false;
-        chunkManager.deleteFromDirty(this.key);
-        this.buildVerticesInProgress            = false;
-        chunkManager.vertices_length_total -= this.vertices_length;
-        this.vertices_length                    = 0;
-        this.gravity_blocks                     = args.gravity_blocks;
-        this.fluid_blocks                       = args.fluid_blocks;
-        // Delete old WebGL buffers
-        for(let [key, v] of this.vertices) {
-            if(v.buffer) {
-                v.buffer.destroy();
-            }
-            this.vertices.delete(key);
-        }
-        // Добавление чанка в отрисовщик
-        for(let [key, v] of Object.entries(args.vertices)) {
-            if(v.list.length > 0) {
-                let temp = key.split('/');
-                this.vertices_length  += v.list.length / GeometryTerrain.strideFloats;
-                v.buffer              = new GeometryTerrain(v.list);
-                v.resource_pack_id    = temp[0];
-                v.material_group      = temp[1];
-                v.texture_id          = temp[2];
-                this.vertices.set(key, v);
-                delete(v.list);
-            }
-        }
-        if(this.vertices_length == 0) {
-            // @todo
-        }
-        chunkManager.vertices_length_total += this.vertices_length;
-        this.dirty                 = false;
-        this.timers                = args.timers;
-    }
-
-    // destruct chunk
-    destruct() {
-        if(this.buffer) {
-            this.buffer.destroy();
-        }
-        if (this.lightTex) {
-            this.lightTex.destroy();
-        }
-        // Run webworker method
-        this.getChunkManager().postWorkerMessage(['destructChunk', {key: this.key, addr: this.addr}]);
-        this.getChunkManager().postLightWorkerMessage(['destructChunk', {key: this.key, addr: this.addr}]);
-    }
-
-    // buildVertices
-    buildVertices() {
-        if(this.buildVerticesInProgress) {
-            return;
-        }
-        this.buildVerticesInProgress = true;
-        // Run webworker method
-        this.getChunkManager().postWorkerMessage(['buildVertices', {keys: [this.key], addrs: [this.addr]}]);
-        return true;
-    }
-
-    // Get the type of the block at the specified position.
-    // Mostly for neatness, since accessing the array
-    // directly is easier and faster.
-    getBlock(x, y, z) {
-        if(!this.inited) {
-            return this.getChunkManager().DUMMY;
-        }
-        x -= this.coord.x;
-        y -= this.coord.y;
-        z -= this.coord.z;
-        if(x < 0 || y < 0 || z < 0 || x >= this.size.x || y >= this.size.y || z >= this.size.z) {
-            return this.getChunkManager().DUMMY;
-        }
-        let block = this.tblocks.get(new Vector(x, y, z));
-        /*if(!block) {
-            return this.getChunkManager().AIR;
-        }*/
-        return block;
-    }
-
-    // setBlock
-    setBlock(x, y, z, item, is_modify, power, rotate, entity_id, extra_data) {
-        x -= this.coord.x;
-        y -= this.coord.y;
-        z -= this.coord.z;
-        if(x < 0 || y < 0 || z < 0 || x >= this.size.x || y >= this.size.y || z >= this.size.z) {
-            return;
-        };
-        // fix rotate
-        if(rotate && typeof rotate === 'object') {
-            rotate = new Vector(
-                Math.round(rotate.x * 10) / 10,
-                Math.round(rotate.y * 10) / 10,
-                Math.round(rotate.z * 10) / 10
-            );
-        } else {
-            rotate = new Vector(0, 0, 0);
-        }
-        // fix power
-        if(typeof power === 'undefined' || power === null) {
-            power = 1.0;
-        }
-        power = Math.round(power * 10000) / 10000;
-        if(power <= 0) {
-            return;
-        }
-        let update_vertices = true;
-        let chunkManager = this.getChunkManager();
-        //
-        if(!is_modify) {
-            let material = BLOCK.BLOCK_BY_ID.get(item.id);
-            let pos = new Vector(x, y, z);
-            this.tblocks.delete(pos);
-            let tblock           = this.tblocks.get(pos);
-            tblock.id            = material.id;
-            tblock.extra_data    = extra_data;
-            tblock.entity_id     = entity_id;
-            tblock.power         = power;
-            tblock.rotate        = rotate;
-            tblock.falling       = !!material.gravity;
-            tblock.light_source = BLOCK.getLightPower(material);
-            //
-            update_vertices         = true;
-
-            // updating light here
-            const sy = (this.size.x + 4) * (this.size.z + 4), sx = 1, sz = this.size.x + 4;
-            const iy = this.size.x * this.size.z, ix = 1, iz = this.size.x;
-            const innerCoord = pos.x * ix + pos.y * iy + pos.z * iz;
-            const outerCoord = (pos.x + 1) * sx + (pos.y + 1) * sy + (pos.z + 1) * sz;
-            chunkManager.postLightWorkerMessage(['setBlock', { addr: this.addr, innerCoord, outerCoord,
-                light_source: tblock.light_source}]);
-        }
-        // Run webworker method
-        if(update_vertices) {
-            let set_block_list = [];
-            set_block_list.push({
-                key:        this.key,
-                addr:       this.addr,
-                x:          x + this.coord.x,
-                y:          y + this.coord.y,
-                z:          z + this.coord.z,
-                type:       item,
-                is_modify:  is_modify,
-                power:      power,
-                rotate:     rotate,
-                extra_data: extra_data
-            });
-            // Принудительная перерисовка соседних чанков
-            let update_neighbours = [];
-            if(x == 0) update_neighbours.push(new Vector(-1, 0, 0));
-            if(x == this.size.x - 1) update_neighbours.push(new Vector(1, 0, 0));
-            if(y == 0) update_neighbours.push(new Vector(0, -1, 0));
-            if(y == this.size.y - 1) update_neighbours.push(new Vector(0, 1, 0));
-            if(z == 0) update_neighbours.push(new Vector(0, 0, -1));
-            if(z == this.size.z - 1) update_neighbours.push(new Vector(0, 0, 1));
-            // diagonal
-            if(x == 0 && z == 0) update_neighbours.push(new Vector(-1, 0, -1));
-            if(x == this.size.x - 1 && z == 0) update_neighbours.push(new Vector(1, 0, -1));
-            if(x == 0 && z == this.size.z - 1) update_neighbours.push(new Vector(-1, 0, 1));
-            if(x == this.size.x - 1 && z == this.size.z - 1) update_neighbours.push(new Vector(1, 0, 1));
-            // Добавляем выше и ниже
-            let update_neighbours2 = [];
-            for(var update_neighbor of update_neighbours) {
-                update_neighbours2.push(update_neighbor.add(new Vector(0, -1, 0)));
-                update_neighbours2.push(update_neighbor.add(new Vector(0, 1, 0)));
-            }
-            update_neighbours.push(...update_neighbours2);
-            let updated_chunks = [this.key];
-            for(var update_neighbor of update_neighbours) {
-                let pos = new Vector(x, y, z).add(this.coord).add(update_neighbor);
-                let chunk_addr = getChunkAddr(pos);
-                let key = chunkManager.getPosChunkKey(chunk_addr);
-                // чтобы не обновлять один и тот же чанк дважды
-                if(updated_chunks.indexOf(key) < 0) {
-                    updated_chunks.push(key);
-                    set_block_list.push({
-                        key:        key,
-                        addr:       chunk_addr,
-                        x:          pos.x,
-                        y:          pos.y,
-                        z:          pos.z,
-                        type:       null,
-                        is_modify:  is_modify,
-                        power:      power,
-                        rotate:     rotate
-                    });
-                }
-            }
-
-            chunkManager.postWorkerMessage(['setBlock', set_block_list]);
-        }
-    }
-
-    //
-    updateInFrustum(render) {
-        if(!this.frustum_geometry) {
-            this.frustum_geometry = Chunk.createFrustumGeometry(this.coord, this.size);
-        }
-        this.in_frustum = render.frustum.intersectsGeometryArray(this.frustum_geometry);
-    }
-
-    //
-    static createFrustumGeometry(coord, size) {
-        let frustum_geometry    = [];
-        let box_radius          = size.x;
-        let sphere_radius       = Math.sqrt(3) * box_radius / 2;
-        frustum_geometry.push(new Sphere(coord.add(new Vector(size.x / 2, size.y / 4, size.z / 2)), sphere_radius));
-        frustum_geometry.push(new Sphere(coord.add(new Vector(size.x / 2, size.y - size.y / 4, size.z / 2)), sphere_radius));
-        return frustum_geometry;
-    }
-
-}
+import {Vector, VectorCollector} from "./helpers.js";
+import GeometryTerrain from "./geometry_terrain.js";
+import {TypedBlocks} from "./typed_blocks.js";
+import { Sphere } from "./frustum.js";
+import {BLOCK} from "./blocks.js";
+
+export const CHUNK_SIZE_X                   = 16;
+export const CHUNK_SIZE_Y                   = 32;
+export const CHUNK_SIZE_Z                   = 16;
+export const CHUNK_BLOCKS                   = CHUNK_SIZE_X * CHUNK_SIZE_Y * CHUNK_SIZE_Z;
+export const CHUNK_SIZE_Y_MAX               = 4096;
+export const MAX_CAVES_LEVEL                = 256;
+
+// Возвращает адрес чанка по глобальным абсолютным координатам
+export function getChunkAddr(x, y, z) {
+    if(x instanceof Vector) {
+        y = x.y;
+        z = x.z;
+        x = x.x;
+    }
+    //
+    let v = new Vector(
+        Math.floor(x / CHUNK_SIZE_X),
+        Math.floor(y / CHUNK_SIZE_Y),
+        Math.floor(z / CHUNK_SIZE_Z)
+    );
+    // Fix negative zero
+    if(v.x == 0) {v.x = 0;}
+    if(v.y == 0) {v.y = 0;}
+    if(v.z == 0) {v.z = 0;}
+    return v;
+}
+
+// Creates a new chunk
+export class Chunk {
+
+    getChunkManager() {
+        return Game.world.chunkManager;
+    }
+
+    constructor(pos, modify_list) {
+
+        let chunkManager = this.getChunkManager();
+
+        // info
+        this.key = chunkManager.getPosChunkKey(pos);
+
+        // размеры чанка
+        this.size = new Vector(
+            CHUNK_SIZE_X,
+            CHUNK_SIZE_Y,
+            CHUNK_SIZE_Z
+        );
+
+        this.lightTex = null;
+        this.lightData = null;
+        this.lightMats = {};
+
+        // относительные координаты чанка
+        this.addr = new Vector(
+            pos.x,
+            pos.y,
+            pos.z
+        );
+        this.coord = new Vector(
+            this.addr.x * CHUNK_SIZE_X,
+            this.addr.y * CHUNK_SIZE_Y,
+            this.addr.z * CHUNK_SIZE_Z
+        );
+
+        this.seed = chunkManager.world.seed;
+        this.tblocks = null;
+        this.isLive = true;
+
+        this.id = [
+            this.addr.x,
+            this.addr.y,
+            this.addr.z,
+            this.size.x,
+            this.size.y,
+            this.size.z
+        ].join('_');
+
+        // Run webworker method
+        this.modify_list = modify_list || [];
+        chunkManager.postWorkerMessage(['createChunk', this]);
+        this.modify_list = [];
+
+        // Objects & variables
+        this.inited                     = false;
+        this.dirty                      = true;
+        this.buildVerticesInProgress    = false;
+        this.vertices_length            = 0;
+        this.vertices                   = new Map();
+        this.fluid_blocks               = [];
+        this.gravity_blocks             = [];
+        // Frustum
+        this.in_frustum                 = false; // в данный момент отрисован на экране
+
+        chunkManager.addToDirty(this);
+
+    }
+
+    // onBlocksGenerated ... Webworker callback method
+    onBlocksGenerated(args) {
+        this.tblocks            = new TypedBlocks();
+        this.tblocks.count      = CHUNK_SIZE_X * CHUNK_SIZE_Y * CHUNK_SIZE_Z;
+        this.tblocks.buffer     = args.tblocks.buffer;
+        this.tblocks.light_buffer     = args.tblocks.light_buffer;
+        this.tblocks.id         = new Uint16Array(this.tblocks.buffer, 0, this.tblocks.count);
+        this.tblocks.light_source = new Uint8Array(this.tblocks.light_buffer, 0, this.tblocks.count);
+        this.tblocks.power      = new VectorCollector(args.tblocks.power.list);
+        this.tblocks.rotate     = new VectorCollector(args.tblocks.rotate.list);
+        this.tblocks.entity_id  = new VectorCollector(args.tblocks.entity_id.list);
+        this.tblocks.texture    = new VectorCollector(args.tblocks.texture.list);
+        this.tblocks.extra_data = new VectorCollector(args.tblocks.extra_data.list);
+        this.tblocks.vertices   = new VectorCollector(args.tblocks.vertices.list);
+        this.tblocks.shapes     = new VectorCollector(args.tblocks.shapes.list);
+        this.tblocks.falling    = new VectorCollector(args.tblocks.falling.list);
+        this.inited = true;
+
+        this.getChunkManager().postLightWorkerMessage(['createChunk',
+            {addr: this.addr, size: this.size, light_buffer: this.tblocks.light_buffer}]);
+    }
+
+    // onVerticesGenerated ... Webworker callback method
+    onVerticesGenerated(args) {
+        this.vertices_args = args;
+        this.need_apply_vertices = true;
+        if(!this.map) {
+            this.map = args.map;
+        }
+        if (args.light_buffer)
+        {
+            this.getChunkManager().postLightWorkerMessage(['createChunk',
+                {addr: this.addr, size: this.size, light_buffer: this.tblocks.light_buffer}]);
+        }
+        //args.lightmap
+    }
+
+    onLightGenerated(args) {
+        this.lightData = args.lightmap_buffer ? new Uint8Array(args.lightmap_buffer) : null;
+        if (this.lightTex !== null) {
+            this.lightTex.update(this.lightData)
+        }
+    }
+
+    drawBufferGroup(render, resource_pack, group, mat) {
+        let drawed = false;
+        for(let [_, v] of this.vertices) {
+            if(v.resource_pack_id == resource_pack.id && v.material_group == group) {
+                if(v.buffer) {
+                    // Apply texture
+                    let shader                  = resource_pack.shader;
+                    let texture                 = resource_pack.getTexture(v.texture_id);
+                    let terrainBlockSize        = texture.width / 512 * 16;
+                    let terrainTexSize          = texture.width;
+                    shader.texture              = texture.texture;
+                    shader.mipmap               = shader.texture.anisotropy;
+                    shader.blockSize            = terrainBlockSize / terrainTexSize;
+                    shader.pixelSize            = 1.0 / terrainTexSize;
+                    shader.texture.bind(4);
+                    shader.bind();
+                    shader.update();
+                    //
+                    if (this.lightData) {
+                        if (!this.lightTex) {
+                            this.lightTex = render.createTexture3D({
+                                width: this.size.x + 4,
+                                height: this.size.z + 4,
+                                depth: this.size.y + 4,
+                                type: 'u8',
+                                filter: 'linear',
+                                data: this.lightData
+                            })
+                        }
+                        let light_key = resource_pack.id + '/' + group;
+                        if (!this.lightMats[light_key]) {
+                            this.lightMats[light_key] = mat.getLightMat(this.lightTex)
+                        }
+                        render.drawMesh(v.buffer, this.lightMats[light_key], this.coord);
+                    } else {
+                        render.drawMesh(v.buffer, mat, this.coord);
+                    }
+                    drawed = true;
+                }
+            }
+        }
+        return drawed;
+    }
+
+    // Apply vertices
+    applyVertices() {
+        let chunkManager = this.getChunkManager();
+        const args = this.vertices_args;
+        delete(this['vertices_args']);
+        this.need_apply_vertices = false;
+        chunkManager.deleteFromDirty(this.key);
+        this.buildVerticesInProgress            = false;
+        chunkManager.vertices_length_total -= this.vertices_length;
+        this.vertices_length                    = 0;
+        this.gravity_blocks                     = args.gravity_blocks;
+        this.fluid_blocks                       = args.fluid_blocks;
+        // Delete old WebGL buffers
+        for(let [key, v] of this.vertices) {
+            if(v.buffer) {
+                v.buffer.destroy();
+            }
+            this.vertices.delete(key);
+        }
+        // Добавление чанка в отрисовщик
+        for(let [key, v] of Object.entries(args.vertices)) {
+            if(v.list.length > 0) {
+                let temp = key.split('/');
+                this.vertices_length  += v.list.length / GeometryTerrain.strideFloats;
+                v.buffer              = new GeometryTerrain(v.list);
+                v.resource_pack_id    = temp[0];
+                v.material_group      = temp[1];
+                v.texture_id          = temp[2];
+                this.vertices.set(key, v);
+                delete(v.list);
+            }
+        }
+        if(this.vertices_length == 0) {
+            // @todo
+        }
+        chunkManager.vertices_length_total += this.vertices_length;
+        this.dirty                 = false;
+        this.timers                = args.timers;
+    }
+
+    // destruct chunk
+    destruct() {
+        if(this.buffer) {
+            this.buffer.destroy();
+        }
+        if (this.lightTex) {
+            this.lightTex.destroy();
+        }
+        // Run webworker method
+        this.getChunkManager().postWorkerMessage(['destructChunk', {key: this.key, addr: this.addr}]);
+        this.getChunkManager().postLightWorkerMessage(['destructChunk', {key: this.key, addr: this.addr}]);
+    }
+
+    // buildVertices
+    buildVertices() {
+        if(this.buildVerticesInProgress) {
+            return;
+        }
+        this.buildVerticesInProgress = true;
+        // Run webworker method
+        this.getChunkManager().postWorkerMessage(['buildVertices', {keys: [this.key], addrs: [this.addr]}]);
+        return true;
+    }
+
+    // Get the type of the block at the specified position.
+    // Mostly for neatness, since accessing the array
+    // directly is easier and faster.
+    getBlock(x, y, z) {
+        if(!this.inited) {
+            return this.getChunkManager().DUMMY;
+        }
+        x -= this.coord.x;
+        y -= this.coord.y;
+        z -= this.coord.z;
+        if(x < 0 || y < 0 || z < 0 || x >= this.size.x || y >= this.size.y || z >= this.size.z) {
+            return this.getChunkManager().DUMMY;
+        }
+        let block = this.tblocks.get(new Vector(x, y, z));
+        /*if(!block) {
+            return this.getChunkManager().AIR;
+        }*/
+        return block;
+    }
+
+    // setBlock
+    setBlock(x, y, z, item, is_modify, power, rotate, entity_id, extra_data) {
+        x -= this.coord.x;
+        y -= this.coord.y;
+        z -= this.coord.z;
+        if(x < 0 || y < 0 || z < 0 || x >= this.size.x || y >= this.size.y || z >= this.size.z) {
+            return;
+        };
+        // fix rotate
+        if(rotate && typeof rotate === 'object') {
+            rotate = new Vector(
+                Math.round(rotate.x * 10) / 10,
+                Math.round(rotate.y * 10) / 10,
+                Math.round(rotate.z * 10) / 10
+            );
+        } else {
+            rotate = new Vector(0, 0, 0);
+        }
+        // fix power
+        if(typeof power === 'undefined' || power === null) {
+            power = 1.0;
+        }
+        power = Math.round(power * 10000) / 10000;
+        if(power <= 0) {
+            return;
+        }
+        let update_vertices = true;
+        let chunkManager = this.getChunkManager();
+        //
+        if(!is_modify) {
+            let material = BLOCK.BLOCK_BY_ID.get(item.id);
+            let pos = new Vector(x, y, z);
+            this.tblocks.delete(pos);
+            let tblock           = this.tblocks.get(pos);
+            tblock.id            = material.id;
+            tblock.extra_data    = extra_data;
+            tblock.entity_id     = entity_id;
+            tblock.power         = power;
+            tblock.rotate        = rotate;
+            tblock.falling       = !!material.gravity;
+            tblock.light_source = BLOCK.getLightPower(material);
+            //
+            update_vertices         = true;
+
+            // updating light here
+            const sy = (this.size.x + 4) * (this.size.z + 4), sx = 1, sz = this.size.x + 4;
+            const iy = this.size.x * this.size.z, ix = 1, iz = this.size.x;
+            const innerCoord = pos.x * ix + pos.y * iy + pos.z * iz;
+            const outerCoord = (pos.x + 1) * sx + (pos.y + 1) * sy + (pos.z + 1) * sz;
+            chunkManager.postLightWorkerMessage(['setBlock', { addr: this.addr, innerCoord, outerCoord,
+                light_source: tblock.light_source}]);
+        }
+        // Run webworker method
+        if(update_vertices) {
+            let set_block_list = [];
+            set_block_list.push({
+                key:        this.key,
+                addr:       this.addr,
+                x:          x + this.coord.x,
+                y:          y + this.coord.y,
+                z:          z + this.coord.z,
+                type:       item,
+                is_modify:  is_modify,
+                power:      power,
+                rotate:     rotate,
+                extra_data: extra_data
+            });
+            // Принудительная перерисовка соседних чанков
+            let update_neighbours = [];
+            if(x == 0) update_neighbours.push(new Vector(-1, 0, 0));
+            if(x == this.size.x - 1) update_neighbours.push(new Vector(1, 0, 0));
+            if(y == 0) update_neighbours.push(new Vector(0, -1, 0));
+            if(y == this.size.y - 1) update_neighbours.push(new Vector(0, 1, 0));
+            if(z == 0) update_neighbours.push(new Vector(0, 0, -1));
+            if(z == this.size.z - 1) update_neighbours.push(new Vector(0, 0, 1));
+            // diagonal
+            if(x == 0 && z == 0) update_neighbours.push(new Vector(-1, 0, -1));
+            if(x == this.size.x - 1 && z == 0) update_neighbours.push(new Vector(1, 0, -1));
+            if(x == 0 && z == this.size.z - 1) update_neighbours.push(new Vector(-1, 0, 1));
+            if(x == this.size.x - 1 && z == this.size.z - 1) update_neighbours.push(new Vector(1, 0, 1));
+            // Добавляем выше и ниже
+            let update_neighbours2 = [];
+            for(var update_neighbor of update_neighbours) {
+                update_neighbours2.push(update_neighbor.add(new Vector(0, -1, 0)));
+                update_neighbours2.push(update_neighbor.add(new Vector(0, 1, 0)));
+            }
+            update_neighbours.push(...update_neighbours2);
+            let updated_chunks = [this.key];
+            for(var update_neighbor of update_neighbours) {
+                let pos = new Vector(x, y, z).add(this.coord).add(update_neighbor);
+                let chunk_addr = getChunkAddr(pos);
+                let key = chunkManager.getPosChunkKey(chunk_addr);
+                // чтобы не обновлять один и тот же чанк дважды
+                if(updated_chunks.indexOf(key) < 0) {
+                    updated_chunks.push(key);
+                    set_block_list.push({
+                        key:        key,
+                        addr:       chunk_addr,
+                        x:          pos.x,
+                        y:          pos.y,
+                        z:          pos.z,
+                        type:       null,
+                        is_modify:  is_modify,
+                        power:      power,
+                        rotate:     rotate
+                    });
+                }
+            }
+
+            chunkManager.postWorkerMessage(['setBlock', set_block_list]);
+        }
+    }
+
+    //
+    updateInFrustum(render) {
+        if(!this.frustum_geometry) {
+            this.frustum_geometry = Chunk.createFrustumGeometry(this.coord, this.size);
+        }
+        this.in_frustum = render.frustum.intersectsGeometryArray(this.frustum_geometry);
+    }
+
+    //
+    static createFrustumGeometry(coord, size) {
+        let frustum_geometry    = [];
+        let box_radius          = size.x;
+        let sphere_radius       = Math.sqrt(3) * box_radius / 2;
+        frustum_geometry.push(new Sphere(coord.add(new Vector(size.x / 2, size.y / 4, size.z / 2)), sphere_radius));
+        frustum_geometry.push(new Sphere(coord.add(new Vector(size.x / 2, size.y - size.y / 4, size.z / 2)), sphere_radius));
+        return frustum_geometry;
+    }
+
+}