import {MULTIPLY, DIRECTION, Color, Vector} from '../helpers.js';
import {BLOCK} from "../blocks.js";
<<<<<<< HEAD
import {default as push_cube_style, pushTransformed} from '../block_style/cube.js';
import {impl as alea} from "../../vendors/alea";
=======
import {pushTransformed} from '../block_style/cube.js';
>>>>>>> cb4a77b4

// const {mat4} = glMatrix;
const {mat3, mat4} = glMatrix;

// World
class FakeCloudWorld {

    constructor() {
        let that = this;
        this.blocks_pushed = 0;
        // clouds
        this.clouds = {
            size: new Vector(128, 128, 1),
            blocks: Array(256).fill(null).map(el => Array(256).fill(null)),
            init: function(block_id, tex, tex_x, tex_y, tex_w, tex_h) {
                this.size.set(tex_w + 2, tex_h + 2, 1)
                for(let x = 0; x < tex_w; x++) {
                    for(let y = 0; y < tex_h; y++) {
                        let index = ((y + tex_y) * tex.width + (x + tex_x)) * 4;
                        let is_opaque = tex.imageData.data[index + 3] > 10;
                        if(is_opaque) {
                            this.blocks[x + 1][y + 1] = 1;
                        }
                    }
                }
            }
        };
        // chunkManager
        this.chunkManager = {
            getBlock: function(x, y, z) {
                if(z == 0) {
                    if(x >= 0 && x < that.clouds.size.x) {
                        if(y >= 0 && y < that.clouds.size.y) {
                            let resp = that.clouds.blocks[x][y]
                            if(resp) {
                                return resp;
                            }
                        }
                    }
                }
                return 0;
            }
        };
    }

}

// Экструдированные блоки
export default class style {

    static lm = new Color();

    static getRegInfo() {
        return {
            styles: ['extruder'],
            func: this.func
        };
    }

    static func(block, vertices, chunk, _x, _y, _z, neighbours, biome) {

        let material = block.material;
        let resource_pack = material.resource_pack;

        let texture_id = 'default';
        if(typeof material.texture == 'object' && 'id' in material.texture) {
            texture_id = material.texture.id;
        }

        let tex = resource_pack.textures.get(texture_id);
        const TX_CNT = tex.tx_cnt;

        // let imageData = tex.imageData;
        let c = BLOCK.calcTexture(material.texture, DIRECTION.UP, TX_CNT);
        let world = new FakeCloudWorld();
        let tex_x = Math.round((c[0] - .5 / tex.tx_cnt) * tex.width);
        let tex_y = Math.round((c[1] - .5 / tex.tx_cnt) * tex.height);
        let tex_w = Math.round(c[2] * tex.width);
        let tex_h = Math.round(c[3] * tex.height);
        world.clouds.init(block.id, tex, tex_x, tex_y, tex_w, tex_h);

        //
        neighbours  = {
            UP: null,
            DOWN: null,
            NORTH: null,
            SOUTH: null,
            WEST: null,
            EAST: null
        };
        //
        let clouds = world.clouds;

        const MUL               = 2; // Масштабирование получившейся фигуры
        const SCALE_FACTOR      = tex_w / MUL; // Сколько кубов умещается в 1-м
        const TEX_WIDTH_HALF    = tex_w / 2 * MUL;
        let matrix              = mat3.create();
        let scale               = new Vector(1, 1, tex_w / 32).divScalar(SCALE_FACTOR);
        mat4.scale(matrix, matrix, scale.toArray());

        // Size of one texture pixel
        const ts = tex.width / tex.tx_cnt;

        let force_tex = [
            c[0],
            c[1],
            // c[2] / ts,
            // c[3] / ts
            0,
            0,
        ];

        let lm = MULTIPLY.COLOR.WHITE;
        let z = -0.5 - 0.5 / SCALE_FACTOR;
        let flags = 0;

<<<<<<< HEAD
        for(let x = 0; x < clouds.size.x; x++) {
            for(let y = 0; y < clouds.size.y; y++) {
                let block  = world.chunkManager.getBlock(x, y, 0);
                if(block.id > 0) {
                    neighbours.DOWN = world.chunkManager.getBlock(x, y + 1, 0);
                    neighbours.UP = world.chunkManager.getBlock(x, y - 1, 0);
                    neighbours.WEST = world.chunkManager.getBlock(x - 1, y, 0);
                    neighbours.EAST = world.chunkManager.getBlock(x + 1, y, 0);
                    // Position of each texture pixel
                    force_tex[0] = (c[0] - 0.5 / tex.tx_cnt + force_tex[2] / 2) + (x - 1) / tex.tx_cnt / ts;
                    force_tex[1] = (c[1] - 0.5 / tex.tx_cnt + force_tex[3] / 2) + (y - 1) / tex.tx_cnt / ts;
                    let c = force_tex;

                    // inline cube drawing

                    let x1 = 0.5 + (x - TEX_WIDTH_HALF) / SCALE_FACTOR
                    let y1 = (y - TEX_WIDTH_HALF) / SCALE_FACTOR - 1.5
                    let z1 = z;
                    let height = 1.0;
                    let width = 1.0;

                    if(!neighbours.UP.id) {
                        pushTransformed(
                            vertices, matrix, undefined,
                            x1, z1, y1,
                            .5, 0.5, height,
                            1, 0, 0,
                            0, 1, 0,
                            c[0], c[1], -c[2], c[3],
                            lm.r, lm.g, lm.b, flags
                        );
                    }

                    // Bottom
                    if(canDrawFace(neighbours.DOWN)) {
                        pushTransformed(
                            vertices, matrix, undefined,
                            x1, z1, y1,
                            0.5, 0.5, 0,
                            1, 0, 0,
                            0, -1, 0,
                            c[0], c[1], -c[2], c[3],
                            lm.r, lm.g, lm.b, flags);
                    }

                    // West
                    if(!neighbours.WEST.id) {
                        pushTransformed(
                            vertices, matrix, undefined,
                            x1, z1, y1,
                            .5 - width / 2, .5, height / 2,
                            0, 1, 0,
                            0, 0, -height,
                            c[0], c[1], -c[2], c[3],
                            lm.r, lm.g, lm.b, flags);
                    }

                    // East
                    if(!neighbours.EAST.id) {
                        pushTransformed(
                            vertices, matrix, undefined,
                            x1, z1, y1,
                            .5 + width / 2, .5, height / 2,
                            0, 1, 0,
                            0, 0, height,
                            c[0], c[1], c[2], -c[3],
                            lm.r, lm.g, lm.b, flags);
                    }
=======
        let height = 1.0;
        let width = 1.0;
        // back & front, no matrices
        vertices.push(
            0, -1 / 32, 0,
            2, 0, 0,
            0, 0, 2 * height,
            c[0], c[1], c[2], -c[3],
            lm.r, lm.g, lm.b, flags);

        vertices.push(
            0, 1 / 32, 0,
            2, 0, 0,
            0, 0, -2 *height,
            c[0], c[1], c[2], c[3],
            lm.r, lm.g, lm.b, flags);

        for(let x = 0; x < clouds.size.x; x++) {
            for(let y = 0; y < clouds.size.y; y++) {
                let block  = world.chunkManager.getBlock(x, y, 0);
                if(!block) {
                    continue;
                }
                neighbours.DOWN = world.chunkManager.getBlock(x, y + 1, 0);
                neighbours.UP = world.chunkManager.getBlock(x, y - 1, 0);
                neighbours.WEST = world.chunkManager.getBlock(x - 1, y, 0);
                neighbours.EAST = world.chunkManager.getBlock(x + 1, y, 0);
                // Position of each texture pixel
                force_tex[0] = (c[0] - 0.5 / tex.tx_cnt + force_tex[2] / 2) + (x - 1) / tex.tx_cnt / ts;
                force_tex[1] = (c[1] - 0.5 / tex.tx_cnt + force_tex[3] / 2) + (y - 1) / tex.tx_cnt / ts;

                // inline cube drawing
                let x1 = 0.5 + (x - TEX_WIDTH_HALF) / SCALE_FACTOR
                let y1 = -(y - TEX_WIDTH_HALF) / SCALE_FACTOR - 1.5
                let z1 = z;

                if(!neighbours.UP) {
                    pushTransformed(
                        vertices, matrix, undefined,
                        x1, z1, y1,
                        .5, 0.5, height,
                        1, 0, 0,
                        0, 1, 0,
                        force_tex[0], force_tex[1], -force_tex[2], force_tex[3],
                        lm.r, lm.g, lm.b, flags
                    );
                }

                // Bottom
                if(!neighbours.DOWN) {
                    pushTransformed(
                        vertices, matrix, undefined,
                        x1, z1, y1,
                        0.5, 0.5, 0,
                        1, 0, 0,
                        0, -1, 0,
                        force_tex[0], force_tex[1], -force_tex[2], force_tex[3],
                        lm.r, lm.g, lm.b, flags);
                }

                // West
                if(!neighbours.WEST) {
                    pushTransformed(
                        vertices, matrix, undefined,
                        x1, z1, y1,
                        .5 - width / 2, .5, height / 2,
                        0, 1, 0,
                        0, 0, -height,
                        force_tex[0], force_tex[1], -force_tex[2], force_tex[3],
                        lm.r, lm.g, lm.b, flags);
                }

                // East
                if(!neighbours.EAST) {
                    pushTransformed(
                        vertices, matrix, undefined,
                        x1, z1, y1,
                        .5 + width / 2, .5, height / 2,
                        0, 1, 0,
                        0, 0, height,
                        force_tex[0], force_tex[1], force_tex[2], -force_tex[3],
                        lm.r, lm.g, lm.b, flags);
>>>>>>> cb4a77b4
                }
            }
        }

    }

}
<|MERGE_RESOLUTION|>--- conflicted
+++ resolved
@@ -1,284 +1,208 @@
-import {MULTIPLY, DIRECTION, Color, Vector} from '../helpers.js';
-import {BLOCK} from "../blocks.js";
-<<<<<<< HEAD
-import {default as push_cube_style, pushTransformed} from '../block_style/cube.js';
-import {impl as alea} from "../../vendors/alea";
-=======
-import {pushTransformed} from '../block_style/cube.js';
->>>>>>> cb4a77b4
-
-// const {mat4} = glMatrix;
-const {mat3, mat4} = glMatrix;
-
-// World
-class FakeCloudWorld {
-
-    constructor() {
-        let that = this;
-        this.blocks_pushed = 0;
-        // clouds
-        this.clouds = {
-            size: new Vector(128, 128, 1),
-            blocks: Array(256).fill(null).map(el => Array(256).fill(null)),
-            init: function(block_id, tex, tex_x, tex_y, tex_w, tex_h) {
-                this.size.set(tex_w + 2, tex_h + 2, 1)
-                for(let x = 0; x < tex_w; x++) {
-                    for(let y = 0; y < tex_h; y++) {
-                        let index = ((y + tex_y) * tex.width + (x + tex_x)) * 4;
-                        let is_opaque = tex.imageData.data[index + 3] > 10;
-                        if(is_opaque) {
-                            this.blocks[x + 1][y + 1] = 1;
-                        }
-                    }
-                }
-            }
-        };
-        // chunkManager
-        this.chunkManager = {
-            getBlock: function(x, y, z) {
-                if(z == 0) {
-                    if(x >= 0 && x < that.clouds.size.x) {
-                        if(y >= 0 && y < that.clouds.size.y) {
-                            let resp = that.clouds.blocks[x][y]
-                            if(resp) {
-                                return resp;
-                            }
-                        }
-                    }
-                }
-                return 0;
-            }
-        };
-    }
-
-}
-
-// Экструдированные блоки
-export default class style {
-
-    static lm = new Color();
-
-    static getRegInfo() {
-        return {
-            styles: ['extruder'],
-            func: this.func
-        };
-    }
-
-    static func(block, vertices, chunk, _x, _y, _z, neighbours, biome) {
-
-        let material = block.material;
-        let resource_pack = material.resource_pack;
-
-        let texture_id = 'default';
-        if(typeof material.texture == 'object' && 'id' in material.texture) {
-            texture_id = material.texture.id;
-        }
-
-        let tex = resource_pack.textures.get(texture_id);
-        const TX_CNT = tex.tx_cnt;
-
-        // let imageData = tex.imageData;
-        let c = BLOCK.calcTexture(material.texture, DIRECTION.UP, TX_CNT);
-        let world = new FakeCloudWorld();
-        let tex_x = Math.round((c[0] - .5 / tex.tx_cnt) * tex.width);
-        let tex_y = Math.round((c[1] - .5 / tex.tx_cnt) * tex.height);
-        let tex_w = Math.round(c[2] * tex.width);
-        let tex_h = Math.round(c[3] * tex.height);
-        world.clouds.init(block.id, tex, tex_x, tex_y, tex_w, tex_h);
-
-        //
-        neighbours  = {
-            UP: null,
-            DOWN: null,
-            NORTH: null,
-            SOUTH: null,
-            WEST: null,
-            EAST: null
-        };
-        //
-        let clouds = world.clouds;
-
-        const MUL               = 2; // Масштабирование получившейся фигуры
-        const SCALE_FACTOR      = tex_w / MUL; // Сколько кубов умещается в 1-м
-        const TEX_WIDTH_HALF    = tex_w / 2 * MUL;
-        let matrix              = mat3.create();
-        let scale               = new Vector(1, 1, tex_w / 32).divScalar(SCALE_FACTOR);
-        mat4.scale(matrix, matrix, scale.toArray());
-
-        // Size of one texture pixel
-        const ts = tex.width / tex.tx_cnt;
-
-        let force_tex = [
-            c[0],
-            c[1],
-            // c[2] / ts,
-            // c[3] / ts
-            0,
-            0,
-        ];
-
-        let lm = MULTIPLY.COLOR.WHITE;
-        let z = -0.5 - 0.5 / SCALE_FACTOR;
-        let flags = 0;
-
-<<<<<<< HEAD
-        for(let x = 0; x < clouds.size.x; x++) {
-            for(let y = 0; y < clouds.size.y; y++) {
-                let block  = world.chunkManager.getBlock(x, y, 0);
-                if(block.id > 0) {
-                    neighbours.DOWN = world.chunkManager.getBlock(x, y + 1, 0);
-                    neighbours.UP = world.chunkManager.getBlock(x, y - 1, 0);
-                    neighbours.WEST = world.chunkManager.getBlock(x - 1, y, 0);
-                    neighbours.EAST = world.chunkManager.getBlock(x + 1, y, 0);
-                    // Position of each texture pixel
-                    force_tex[0] = (c[0] - 0.5 / tex.tx_cnt + force_tex[2] / 2) + (x - 1) / tex.tx_cnt / ts;
-                    force_tex[1] = (c[1] - 0.5 / tex.tx_cnt + force_tex[3] / 2) + (y - 1) / tex.tx_cnt / ts;
-                    let c = force_tex;
-
-                    // inline cube drawing
-
-                    let x1 = 0.5 + (x - TEX_WIDTH_HALF) / SCALE_FACTOR
-                    let y1 = (y - TEX_WIDTH_HALF) / SCALE_FACTOR - 1.5
-                    let z1 = z;
-                    let height = 1.0;
-                    let width = 1.0;
-
-                    if(!neighbours.UP.id) {
-                        pushTransformed(
-                            vertices, matrix, undefined,
-                            x1, z1, y1,
-                            .5, 0.5, height,
-                            1, 0, 0,
-                            0, 1, 0,
-                            c[0], c[1], -c[2], c[3],
-                            lm.r, lm.g, lm.b, flags
-                        );
-                    }
-
-                    // Bottom
-                    if(canDrawFace(neighbours.DOWN)) {
-                        pushTransformed(
-                            vertices, matrix, undefined,
-                            x1, z1, y1,
-                            0.5, 0.5, 0,
-                            1, 0, 0,
-                            0, -1, 0,
-                            c[0], c[1], -c[2], c[3],
-                            lm.r, lm.g, lm.b, flags);
-                    }
-
-                    // West
-                    if(!neighbours.WEST.id) {
-                        pushTransformed(
-                            vertices, matrix, undefined,
-                            x1, z1, y1,
-                            .5 - width / 2, .5, height / 2,
-                            0, 1, 0,
-                            0, 0, -height,
-                            c[0], c[1], -c[2], c[3],
-                            lm.r, lm.g, lm.b, flags);
-                    }
-
-                    // East
-                    if(!neighbours.EAST.id) {
-                        pushTransformed(
-                            vertices, matrix, undefined,
-                            x1, z1, y1,
-                            .5 + width / 2, .5, height / 2,
-                            0, 1, 0,
-                            0, 0, height,
-                            c[0], c[1], c[2], -c[3],
-                            lm.r, lm.g, lm.b, flags);
-                    }
-=======
-        let height = 1.0;
-        let width = 1.0;
-        // back & front, no matrices
-        vertices.push(
-            0, -1 / 32, 0,
-            2, 0, 0,
-            0, 0, 2 * height,
-            c[0], c[1], c[2], -c[3],
-            lm.r, lm.g, lm.b, flags);
-
-        vertices.push(
-            0, 1 / 32, 0,
-            2, 0, 0,
-            0, 0, -2 *height,
-            c[0], c[1], c[2], c[3],
-            lm.r, lm.g, lm.b, flags);
-
-        for(let x = 0; x < clouds.size.x; x++) {
-            for(let y = 0; y < clouds.size.y; y++) {
-                let block  = world.chunkManager.getBlock(x, y, 0);
-                if(!block) {
-                    continue;
-                }
-                neighbours.DOWN = world.chunkManager.getBlock(x, y + 1, 0);
-                neighbours.UP = world.chunkManager.getBlock(x, y - 1, 0);
-                neighbours.WEST = world.chunkManager.getBlock(x - 1, y, 0);
-                neighbours.EAST = world.chunkManager.getBlock(x + 1, y, 0);
-                // Position of each texture pixel
-                force_tex[0] = (c[0] - 0.5 / tex.tx_cnt + force_tex[2] / 2) + (x - 1) / tex.tx_cnt / ts;
-                force_tex[1] = (c[1] - 0.5 / tex.tx_cnt + force_tex[3] / 2) + (y - 1) / tex.tx_cnt / ts;
-
-                // inline cube drawing
-                let x1 = 0.5 + (x - TEX_WIDTH_HALF) / SCALE_FACTOR
-                let y1 = -(y - TEX_WIDTH_HALF) / SCALE_FACTOR - 1.5
-                let z1 = z;
-
-                if(!neighbours.UP) {
-                    pushTransformed(
-                        vertices, matrix, undefined,
-                        x1, z1, y1,
-                        .5, 0.5, height,
-                        1, 0, 0,
-                        0, 1, 0,
-                        force_tex[0], force_tex[1], -force_tex[2], force_tex[3],
-                        lm.r, lm.g, lm.b, flags
-                    );
-                }
-
-                // Bottom
-                if(!neighbours.DOWN) {
-                    pushTransformed(
-                        vertices, matrix, undefined,
-                        x1, z1, y1,
-                        0.5, 0.5, 0,
-                        1, 0, 0,
-                        0, -1, 0,
-                        force_tex[0], force_tex[1], -force_tex[2], force_tex[3],
-                        lm.r, lm.g, lm.b, flags);
-                }
-
-                // West
-                if(!neighbours.WEST) {
-                    pushTransformed(
-                        vertices, matrix, undefined,
-                        x1, z1, y1,
-                        .5 - width / 2, .5, height / 2,
-                        0, 1, 0,
-                        0, 0, -height,
-                        force_tex[0], force_tex[1], -force_tex[2], force_tex[3],
-                        lm.r, lm.g, lm.b, flags);
-                }
-
-                // East
-                if(!neighbours.EAST) {
-                    pushTransformed(
-                        vertices, matrix, undefined,
-                        x1, z1, y1,
-                        .5 + width / 2, .5, height / 2,
-                        0, 1, 0,
-                        0, 0, height,
-                        force_tex[0], force_tex[1], force_tex[2], -force_tex[3],
-                        lm.r, lm.g, lm.b, flags);
->>>>>>> cb4a77b4
-                }
-            }
-        }
-
-    }
-
-}
+import {MULTIPLY, DIRECTION, Color, Vector} from '../helpers.js';
+import {BLOCK} from "../blocks.js";
+import {pushTransformed} from '../block_style/cube.js';
+
+// const {mat4} = glMatrix;
+const {mat3, mat4} = glMatrix;
+
+// World
+class FakeCloudWorld {
+
+    constructor() {
+        let that = this;
+        this.blocks_pushed = 0;
+        // clouds
+        this.clouds = {
+            size: new Vector(128, 128, 1),
+            blocks: Array(256).fill(null).map(el => Array(256).fill(null)),
+            init: function(block_id, tex, tex_x, tex_y, tex_w, tex_h) {
+                this.size.set(tex_w + 2, tex_h + 2, 1)
+                for(let x = 0; x < tex_w; x++) {
+                    for(let y = 0; y < tex_h; y++) {
+                        let index = ((y + tex_y) * tex.width + (x + tex_x)) * 4;
+                        let is_opaque = tex.imageData.data[index + 3] > 10;
+                        if(is_opaque) {
+                            this.blocks[x + 1][y + 1] = 1;
+                        }
+                    }
+                }
+            }
+        };
+        // chunkManager
+        this.chunkManager = {
+            getBlock: function(x, y, z) {
+                if(z == 0) {
+                    if(x >= 0 && x < that.clouds.size.x) {
+                        if(y >= 0 && y < that.clouds.size.y) {
+                            let resp = that.clouds.blocks[x][y]
+                            if(resp) {
+                                return resp;
+                            }
+                        }
+                    }
+                }
+                return 0;
+            }
+        };
+    }
+
+}
+
+// Экструдированные блоки
+export default class style {
+
+    static lm = new Color();
+
+    static getRegInfo() {
+        return {
+            styles: ['extruder'],
+            func: this.func
+        };
+    }
+
+    static func(block, vertices, chunk, _x, _y, _z, neighbours, biome) {
+
+        let material = block.material;
+        let resource_pack = material.resource_pack;
+
+        let texture_id = 'default';
+        if(typeof material.texture == 'object' && 'id' in material.texture) {
+            texture_id = material.texture.id;
+        }
+
+        let tex = resource_pack.textures.get(texture_id);
+        const TX_CNT = tex.tx_cnt;
+
+        // let imageData = tex.imageData;
+        let c = BLOCK.calcTexture(material.texture, DIRECTION.UP, TX_CNT);
+        let world = new FakeCloudWorld();
+        let tex_x = Math.round((c[0] - .5 / tex.tx_cnt) * tex.width);
+        let tex_y = Math.round((c[1] - .5 / tex.tx_cnt) * tex.height);
+        let tex_w = Math.round(c[2] * tex.width);
+        let tex_h = Math.round(c[3] * tex.height);
+        world.clouds.init(block.id, tex, tex_x, tex_y, tex_w, tex_h);
+
+        //
+        neighbours  = {
+            UP: null,
+            DOWN: null,
+            NORTH: null,
+            SOUTH: null,
+            WEST: null,
+            EAST: null
+        };
+        //
+        let clouds = world.clouds;
+
+        const MUL               = 2; // Масштабирование получившейся фигуры
+        const SCALE_FACTOR      = tex_w / MUL; // Сколько кубов умещается в 1-м
+        const TEX_WIDTH_HALF    = tex_w / 2 * MUL;
+        let matrix              = mat3.create();
+        let scale               = new Vector(1, 1, tex_w / 32).divScalar(SCALE_FACTOR);
+        mat4.scale(matrix, matrix, scale.toArray());
+
+        // Size of one texture pixel
+        const ts = tex.width / tex.tx_cnt;
+
+        let force_tex = [
+            c[0],
+            c[1],
+            // c[2] / ts,
+            // c[3] / ts
+            0,
+            0,
+        ];
+
+        let lm = MULTIPLY.COLOR.WHITE;
+        let z = -0.5 - 0.5 / SCALE_FACTOR;
+        let flags = 0;
+
+        let height = 1.0;
+        let width = 1.0;
+        // back & front, no matrices
+        vertices.push(
+            0, -1 / 32, 0,
+            2, 0, 0,
+            0, 0, 2 * height,
+            c[0], c[1], c[2], -c[3],
+            lm.r, lm.g, lm.b, flags);
+
+        vertices.push(
+            0, 1 / 32, 0,
+            2, 0, 0,
+            0, 0, -2 *height,
+            c[0], c[1], c[2], c[3],
+            lm.r, lm.g, lm.b, flags);
+
+        for(let x = 0; x < clouds.size.x; x++) {
+            for(let y = 0; y < clouds.size.y; y++) {
+                let block  = world.chunkManager.getBlock(x, y, 0);
+                if(!block) {
+                    continue;
+                }
+                neighbours.DOWN = world.chunkManager.getBlock(x, y + 1, 0);
+                neighbours.UP = world.chunkManager.getBlock(x, y - 1, 0);
+                neighbours.WEST = world.chunkManager.getBlock(x - 1, y, 0);
+                neighbours.EAST = world.chunkManager.getBlock(x + 1, y, 0);
+                // Position of each texture pixel
+                force_tex[0] = (c[0] - 0.5 / tex.tx_cnt + force_tex[2] / 2) + (x - 1) / tex.tx_cnt / ts;
+                force_tex[1] = (c[1] - 0.5 / tex.tx_cnt + force_tex[3] / 2) + (y - 1) / tex.tx_cnt / ts;
+
+                // inline cube drawing
+                let x1 = 0.5 + (x - TEX_WIDTH_HALF) / SCALE_FACTOR
+                let y1 = -(y - TEX_WIDTH_HALF) / SCALE_FACTOR - 1.5
+                let z1 = z;
+
+                if(!neighbours.UP) {
+                    pushTransformed(
+                        vertices, matrix, undefined,
+                        x1, z1, y1,
+                        .5, 0.5, height,
+                        1, 0, 0,
+                        0, 1, 0,
+                        force_tex[0], force_tex[1], -force_tex[2], force_tex[3],
+                        lm.r, lm.g, lm.b, flags
+                    );
+                }
+
+                // Bottom
+                if(!neighbours.DOWN) {
+                    pushTransformed(
+                        vertices, matrix, undefined,
+                        x1, z1, y1,
+                        0.5, 0.5, 0,
+                        1, 0, 0,
+                        0, -1, 0,
+                        force_tex[0], force_tex[1], -force_tex[2], force_tex[3],
+                        lm.r, lm.g, lm.b, flags);
+                }
+
+                // West
+                if(!neighbours.WEST) {
+                    pushTransformed(
+                        vertices, matrix, undefined,
+                        x1, z1, y1,
+                        .5 - width / 2, .5, height / 2,
+                        0, 1, 0,
+                        0, 0, -height,
+                        force_tex[0], force_tex[1], -force_tex[2], force_tex[3],
+                        lm.r, lm.g, lm.b, flags);
+                }
+
+                // East
+                if(!neighbours.EAST) {
+                    pushTransformed(
+                        vertices, matrix, undefined,
+                        x1, z1, y1,
+                        .5 + width / 2, .5, height / 2,
+                        0, 1, 0,
+                        0, 0, height,
+                        force_tex[0], force_tex[1], force_tex[2], -force_tex[3],
+                        lm.r, lm.g, lm.b, flags);
+                }
+            }
+        }
+
+    }
+
+}