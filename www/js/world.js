--- conflicted
+++ resolved
@@ -27,8 +27,10 @@
     }
 
     async connect() {
-        let serverURL = Helpers.isDev() ? `ws://${location.hostname}:${location.port}/ws` : 'wss://webcraft.whiteframe.ru/ws';
-
+        let serverURL = (window.location.protocol == 'https:' ? 'wss:' : 'ws:') +
+            '//' + location.hostname +
+            (location.port ? ':' + location.port : '') +
+            '/ws';
         return new Promise(res => {
             const server = new ServerClient(serverURL, () => {
                 res(server);
@@ -36,15 +38,8 @@
         });
     }
 
-<<<<<<< HEAD
     async init() {
         const saved_state = this._savedState;
-=======
-        let serverURL = (window.location.protocol == 'https:' ? 'wss:' : 'ws:') +
-            '//' + location.hostname +
-            (location.port ? ':' + location.port : '') +
-            '/ws';
->>>>>>> 89023698
 
         // Create server client
         this.server = await this.connect();
