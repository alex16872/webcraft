--- conflicted
+++ resolved
@@ -1,348 +1,279 @@
-import {Color, Vector} from "./helpers.js";
-import {BLEND_MODES} from "./renders/BaseRenderer.js";
-import GeometryTerrain from "./geometry_terrain.js";
-import {Resources} from "./resources.js";
-import {BLOCK} from "./blocks.js";
-import { Raycaster } from "./Raycaster.js";
-
-const {mat4} = glMatrix;
-
-export const DEFAULT_PICKAT_DIST = 5;
-const TARGET_TEXTURES = [.5, .5, 1, 1];
-
-const half = new Vector(0.5, 0.5, 0.5);
-
-export class PickAt {
-
-    constructor(world, render, onTarget) {
-        this.world              = world;
-        this.render             = render;
-        //
-        this.target_block       = {
-            pos:                null,
-            visible:            false,
-            mesh:               null
-        }
-        //
-        this.damage_block       = {
-            pos:        null,
-            mesh:       null,
-            event:      null,
-            frame:      0,
-            number:     0,
-            times:      0, // количество миллисекунд, в течение которого на блок было воздействие
-            prev_time:  null, // точное время, когда в последний раз было воздействие на блок
-            start:      null
-        }
-        this.onTarget           = onTarget; // (block, target_event, elapsed_time) => {...};
-        //
-        const modelMatrix = this.modelMatrix = mat4.create();
-        mat4.scale(modelMatrix, modelMatrix, [1.002, 1.002, 1.002]);
-        //
-        this.empty_matrix = mat4.create();
-        this.raycaster = new Raycaster(this.world);
-    }
-
-    get (pos, callback, pickat_distance) {
-        const render = this.render;
-        const m = mat4.invert(this.empty_matrix, render.viewMatrix);
-<<<<<<< HEAD
-=======
-        pos.y = render.camPos.y;
-        const startBlock = new Vector(Math.floor(pos.x) + 0.5, Math.floor(pos.y) + 0.5, Math.floor(pos.z) + 0.5);
-        let dir = new Vector(-m[8], -m[10], -m[9]);
-        if(dir.length() < 0.01) {
-            if(callback) {
-                callback(false);
-            }
-            return false;
-        }
-        dir = dir.normal();
-        let block = new Vector(startBlock);
-        let res = false;
-        let side = new Vector(0, 0, 0);
-        const INF = 100000.0;
-        const eps = 1e-3;
-        const coord = ['x', 'y', 'z'];
-        let leftTop = new Vector(0, 0, 0);
-        let check = new Vector(0, 0, 0);
-        while (Math.abs(block.x - startBlock.x) < pickat_distance
-            && Math.abs(block.y - startBlock.y) < pickat_distance
-            && Math.abs(block.z - startBlock.z) < pickat_distance) {
-            let tMin = INF;
-            for(let d of coord) {
-                if(dir[d] > eps && tMin > (block[d] + 0.5 - pos[d]) / dir[d]) {
-                    tMin = (block[d] + 0.5 - pos[d]) / dir[d];
-                    side.zero()[d] = 1;
-                }
-                if(dir[d] < -eps && tMin > (block[d] - 0.5 - pos[d]) / dir[d]) {
-                    tMin = (block[d] - 0.5 - pos[d]) / dir[d];
-                    side.zero()[d] = -1;
-                }
-            }
-            if (tMin >= INF) {
-                break;
-            }
-
-            leftTop.x = Math.floor(block.x);
-            leftTop.y = Math.floor(block.y);
-            leftTop.z = Math.floor(block.z);
-            let b = this.world.chunkManager.getBlock(leftTop);
-
-            let hitShape = b.id > BLOCK.AIR.id && b.id !== BLOCK.STILL_WATER.id;
-
-            if (hitShape) {
-                const shapes = BLOCK.getShapes(leftTop, b, this.world, false, true);
-                let flag = false;
-
-                for (let i=0;i<shapes.length;i++) {
-                    const shape = shapes[i];
->>>>>>> 283600af
-
-        pos = new Vector(pos);
-        pos.y = render.camPos.y;
-
-<<<<<<< HEAD
-        return this.raycaster.getFromView(pos, m, pickat_distance, callback);
-=======
-            // block = block.add(side);
-            block.x += side.x;
-            block.y += side.y;
-            block.z += side.z;
-            if (/*block.y > CHUNK_SIZE_Y_MAX ||*/ block.y < 0) {
-                break;
-            }
-        }
-        if(callback) {
-            callback(res);
-        }
-        return res;
->>>>>>> 283600af
-    }
-
-    // setEvent...
-    setEvent(e) {
-        e.start_time        = performance.now();
-        e.destroyBlock      = e.button_id == 1;
-        e.cloneBlock        = e.button_id == 2;
-        e.createBlock       = e.button_id == 3;
-        e.number            = 0;
-        let damage_block = this.damage_block;
-        damage_block.event = Object.assign(e, {number: 0});
-        damage_block.start = performance.now();
-        this.updateDamageBlock();
-    }
-
-    // clearEvent...
-    clearEvent() {
-        let damage_block = this.damage_block;
-        damage_block.event = null;
-        if(damage_block.mesh) {
-            damage_block.mesh.destroy();
-            damage_block.mesh = null;
-        }
-    }
-
-    // setDamagePercent...
-    setDamagePercent(pos, percent) {
-        let damage_block = this.damage_block;
-        let new_frame = Math.round(percent * 9);
-        if(damage_block.frame != new_frame) {
-            damage_block.frame = new_frame;
-            if(damage_block.mesh) {
-                damage_block.mesh.destroy();
-                damage_block.mesh = this.createDamageBuffer(pos, BLOCK.calcTexture([new_frame, 15]));
-            }
-        }
-    }
-
-    // updateDamageBlock...
-    updateDamageBlock() {
-        let target_block = this.target_block;
-        if(target_block.visible) {
-            let damage_block = this.damage_block;
-            if(damage_block.mesh) {
-                damage_block.mesh.destroy();
-            }
-            damage_block.pos        = target_block.pos;
-            damage_block.number     = 0;
-            damage_block.frame      = 0;
-            damage_block.times      = 0;
-            damage_block.prev_time  = null;
-            damage_block.mesh       = this.createDamageBuffer(damage_block.pos, BLOCK.calcTexture([damage_block.frame, 15]));
-        }
-    }
-
-    // Сбросить текущий прогресс разрушения
-    resetProgress() {
-        let damage_block = this.damage_block;
-        if(damage_block) {
-            damage_block.times = 0;
-        }
-    }
-
-    // update...
-    update(pos, pickat_distance) {
-        // Get actual pick-at block
-        let bPos = this.get(pos, null, pickat_distance);
-        let target_block = this.target_block;
-        let damage_block = this.damage_block;
-        target_block.visible = !!bPos;
-        if(bPos) {
-            // Check if pick-at block changed
-            let tbp = target_block.pos;
-            if(!tbp || (tbp.x != bPos.x || tbp.y != bPos.y || tbp.z != bPos.z /*|| tbp.n.x != bPos.n.x || tbp.n.y != bPos.n.y || tbp.n.z != bPos.n.z*/)) {
-                // 1. Target block
-                if(target_block.mesh) {
-                    target_block.mesh.destroy();
-                    target_block.mesh = null;
-                }
-                target_block.pos = bPos;
-                target_block.mesh = this.createTargetBuffer(bPos, TARGET_TEXTURES);
-                // 2. Damage block
-                if(damage_block.event) {
-                    damage_block.pos = bPos;
-                    this.updateDamageBlock();
-                }
-            }
-        } else {
-            damage_block.prev_time = null;
-        }
-        this.calcDamage();
-        // draw
-        // this.draw();
-    }
-
-    // calcDamage...
-    calcDamage() {
-        let target_block = this.target_block;
-        let damage_block = this.damage_block;
-        if(!target_block.visible) {
-            return false;
-        }
-        if(!damage_block.event || !damage_block.mesh) {
-            return false;
-        }
-        damage_block.number++;
-        damage_block.event.number++;
-        let pn = performance.now();
-        if(damage_block.prev_time) {
-            damage_block.times += pn - damage_block.prev_time;
-        }
-        damage_block.prev_time = pn;
-        if(this.onTarget instanceof Function) {
-            if(this.onTarget({...damage_block.pos}, {...damage_block.event}, damage_block.times / 1000, damage_block.number)) {
-                this.updateDamageBlock();
-                if(damage_block.mesh) {
-                    damage_block.mesh.destroy();
-                    damage_block.mesh = null;
-                }
-            }
-        }
-        return false;
-    }
-
-    // Draw meshes
-    draw() {
-        if(!this.material_target) {
-            this.initMaterials();
-        }
-        let render = this.render;
-        let target_block = this.target_block;
-        let damage_block = this.damage_block;
-        // 1. Target block
-        if(target_block.mesh && target_block.visible) {
-            const a_pos = half.add(this.target_block.pos);
-            render.renderBackend.drawMesh(target_block.mesh, this.material_target, a_pos, this.modelMatrix);
-        }
-        // 2. Damage block
-        if(damage_block.mesh && damage_block.event && damage_block.event.destroyBlock && damage_block.frame > 0) {
-            const a_pos = half.add(this.damage_block.pos);
-            render.renderBackend.drawMesh(damage_block.mesh, this.material_damage, a_pos, this.modelMatrix);
-        }
-    }
-
-    // createTargetBuffer...
-    createTargetBuffer(pos, c) {
-        let vertices    = [];
-        let lm          = new Color(0, 0, 0);
-        let flags       = 0, sideFlags = 0, upFlags = 0;
-        let block       = this.world.chunkManager.getBlock(pos.x, pos.y, pos.z);
-        let shapes      = BLOCK.getShapes(pos, block, this.world, false, true);
-        for(let shape of shapes) {
-            let x1 = shape[0];
-            let x2 = shape[3];
-            let y1 = shape[1];
-            let y2 = shape[4];
-            let z1 = shape[2];
-            let z2 = shape[5];
-            let xw = x2 - x1; // ширина по оси X
-            let yw = y2 - y1; // ширина по оси Y
-            let zw = z2 - z1; // ширина по оси Z
-            let x = -.5 + x1 + xw/2;
-            let y_top = -.5 + y2;
-            let y_bottom = -.5 + y1;
-            let z = -.5 + z1 + zw/2;
-            // Up; X,Z,Y
-            vertices.push(x, z, y_top,
-                xw, 0, 0,
-                0, zw, 0,
-                c[0], c[1], c[2], c[3],
-                lm.r, lm.g, lm.b, flags | upFlags);
-            // Bottom
-            vertices.push(x, z, y_bottom,
-                xw, 0, 0,
-                0, -zw, 0,
-                c[0], c[1], c[2], c[3],
-                lm.r, lm.g, lm.b, flags);
-            // South | Forward | z++ (XZY)
-            vertices.push(x, z - zw/2, y_bottom + yw/2,
-                xw, 0, 0,
-                0, 0, yw,
-                c[0], c[1], c[2], -c[3],
-                lm.r, lm.g, lm.b, flags | sideFlags);
-            // North | Back | z--
-            vertices.push(x, z + zw/2, y_bottom + yw/2,
-                xw, 0, 0,
-                0, 0, -yw,
-                c[0], c[1], -c[2], c[3],
-                lm.r, lm.g, lm.b, flags | sideFlags);
-            // West | Left | x--
-            vertices.push(x - xw/2, z, y_bottom + yw/2,
-                0, zw, 0,
-                0, 0, -yw,
-                c[0], c[1], -c[2], c[3],
-                lm.r, lm.g, lm.b, flags | sideFlags);
-            // East | Right | x++
-            vertices.push(x + xw/2, z, y_bottom + yw/2,
-                0, zw, 0,
-                0, 0, yw,
-                c[0], c[1], -c[2], c[3],
-                lm.r, lm.g, lm.b, flags | sideFlags);
-        }
-        return new GeometryTerrain(vertices);
-    }
-
-    // createDamageBuffer...
-    createDamageBuffer(pos, c) {
-        return this.createTargetBuffer(pos, c);
-    }
-
-    // initMaterials
-    initMaterials() {
-        // Material (damage)
-        this.material_damage = this.render.renderBackend.createMaterial({
-            cullFace: true,
-            opaque: false,
-            blendMode: BLEND_MODES.NORMAL,
-            shader: this.render.defaultShader,
-        });
-        // Material (target)
-        this.material_target = this.material_damage.getSubMat(this.render.renderBackend.createTexture({
-            source: Resources.pickat.target,
-            minFilter: 'nearest',
-            magFilter: 'nearest'
-        }));
-    }
-
-}
+import {Color, Vector} from "./helpers.js";
+import {BLEND_MODES} from "./renders/BaseRenderer.js";
+import GeometryTerrain from "./geometry_terrain.js";
+import {Resources} from "./resources.js";
+import {BLOCK} from "./blocks.js";
+import { Raycaster } from "./Raycaster.js";
+
+const {mat4} = glMatrix;
+
+export const DEFAULT_PICKAT_DIST = 5;
+const TARGET_TEXTURES = [.5, .5, 1, 1];
+
+const half = new Vector(0.5, 0.5, 0.5);
+
+export class PickAt {
+
+    constructor(world, render, onTarget) {
+        this.world              = world;
+        this.render             = render;
+        //
+        this.target_block       = {
+            pos:                null,
+            visible:            false,
+            mesh:               null
+        }
+        //
+        this.damage_block       = {
+            pos:        null,
+            mesh:       null,
+            event:      null,
+            frame:      0,
+            number:     0,
+            times:      0, // количество миллисекунд, в течение которого на блок было воздействие
+            prev_time:  null, // точное время, когда в последний раз было воздействие на блок
+            start:      null
+        }
+        this.onTarget           = onTarget; // (block, target_event, elapsed_time) => {...};
+        //
+        const modelMatrix = this.modelMatrix = mat4.create();
+        mat4.scale(modelMatrix, modelMatrix, [1.002, 1.002, 1.002]);
+        //
+        this.empty_matrix = mat4.create();
+        this.raycaster = new Raycaster(this.world);
+    }
+
+    get (pos, callback, pickat_distance) {
+        const render = this.render;
+        const m = mat4.invert(this.empty_matrix, render.viewMatrix);
+        pos = new Vector(pos);
+        pos.y = render.camPos.y;
+        return this.raycaster.getFromView(pos, m, pickat_distance, callback);
+    }
+
+    // setEvent...
+    setEvent(e) {
+        e.start_time        = performance.now();
+        e.destroyBlock      = e.button_id == 1;
+        e.cloneBlock        = e.button_id == 2;
+        e.createBlock       = e.button_id == 3;
+        e.number            = 0;
+        let damage_block = this.damage_block;
+        damage_block.event = Object.assign(e, {number: 0});
+        damage_block.start = performance.now();
+        this.updateDamageBlock();
+    }
+
+    // clearEvent...
+    clearEvent() {
+        let damage_block = this.damage_block;
+        damage_block.event = null;
+        if(damage_block.mesh) {
+            damage_block.mesh.destroy();
+            damage_block.mesh = null;
+        }
+    }
+
+    // setDamagePercent...
+    setDamagePercent(pos, percent) {
+        let damage_block = this.damage_block;
+        let new_frame = Math.round(percent * 9);
+        if(damage_block.frame != new_frame) {
+            damage_block.frame = new_frame;
+            if(damage_block.mesh) {
+                damage_block.mesh.destroy();
+                damage_block.mesh = this.createDamageBuffer(pos, BLOCK.calcTexture([new_frame, 15]));
+            }
+        }
+    }
+
+    // updateDamageBlock...
+    updateDamageBlock() {
+        let target_block = this.target_block;
+        if(target_block.visible) {
+            let damage_block = this.damage_block;
+            if(damage_block.mesh) {
+                damage_block.mesh.destroy();
+            }
+            damage_block.pos        = target_block.pos;
+            damage_block.number     = 0;
+            damage_block.frame      = 0;
+            damage_block.times      = 0;
+            damage_block.prev_time  = null;
+            damage_block.mesh       = this.createDamageBuffer(damage_block.pos, BLOCK.calcTexture([damage_block.frame, 15]));
+        }
+    }
+
+    // Сбросить текущий прогресс разрушения
+    resetProgress() {
+        let damage_block = this.damage_block;
+        if(damage_block) {
+            damage_block.times = 0;
+        }
+    }
+
+    // update...
+    update(pos, pickat_distance) {
+        // Get actual pick-at block
+        let bPos = this.get(pos, null, pickat_distance);
+        let target_block = this.target_block;
+        let damage_block = this.damage_block;
+        target_block.visible = !!bPos;
+        if(bPos) {
+            // Check if pick-at block changed
+            let tbp = target_block.pos;
+            if(!tbp || (tbp.x != bPos.x || tbp.y != bPos.y || tbp.z != bPos.z /*|| tbp.n.x != bPos.n.x || tbp.n.y != bPos.n.y || tbp.n.z != bPos.n.z*/)) {
+                // 1. Target block
+                if(target_block.mesh) {
+                    target_block.mesh.destroy();
+                    target_block.mesh = null;
+                }
+                target_block.pos = bPos;
+                target_block.mesh = this.createTargetBuffer(bPos, TARGET_TEXTURES);
+                // 2. Damage block
+                if(damage_block.event) {
+                    damage_block.pos = bPos;
+                    this.updateDamageBlock();
+                }
+            }
+        } else {
+            damage_block.prev_time = null;
+        }
+        this.calcDamage();
+        // draw
+        // this.draw();
+    }
+
+    // calcDamage...
+    calcDamage() {
+        let target_block = this.target_block;
+        let damage_block = this.damage_block;
+        if(!target_block.visible) {
+            return false;
+        }
+        if(!damage_block.event || !damage_block.mesh) {
+            return false;
+        }
+        damage_block.number++;
+        damage_block.event.number++;
+        let pn = performance.now();
+        if(damage_block.prev_time) {
+            damage_block.times += pn - damage_block.prev_time;
+        }
+        damage_block.prev_time = pn;
+        if(this.onTarget instanceof Function) {
+            if(this.onTarget({...damage_block.pos}, {...damage_block.event}, damage_block.times / 1000, damage_block.number)) {
+                this.updateDamageBlock();
+                if(damage_block.mesh) {
+                    damage_block.mesh.destroy();
+                    damage_block.mesh = null;
+                }
+            }
+        }
+        return false;
+    }
+
+    // Draw meshes
+    draw() {
+        if(!this.material_target) {
+            this.initMaterials();
+        }
+        let render = this.render;
+        let target_block = this.target_block;
+        let damage_block = this.damage_block;
+        // 1. Target block
+        if(target_block.mesh && target_block.visible) {
+            const a_pos = half.add(this.target_block.pos);
+            render.renderBackend.drawMesh(target_block.mesh, this.material_target, a_pos, this.modelMatrix);
+        }
+        // 2. Damage block
+        if(damage_block.mesh && damage_block.event && damage_block.event.destroyBlock && damage_block.frame > 0) {
+            const a_pos = half.add(this.damage_block.pos);
+            render.renderBackend.drawMesh(damage_block.mesh, this.material_damage, a_pos, this.modelMatrix);
+        }
+    }
+
+    // createTargetBuffer...
+    createTargetBuffer(pos, c) {
+        let vertices    = [];
+        let lm          = new Color(0, 0, 0);
+        let flags       = 0, sideFlags = 0, upFlags = 0;
+        let block       = this.world.chunkManager.getBlock(pos.x, pos.y, pos.z);
+        let shapes      = BLOCK.getShapes(pos, block, this.world, false, true);
+        for(let shape of shapes) {
+            let x1 = shape[0];
+            let x2 = shape[3];
+            let y1 = shape[1];
+            let y2 = shape[4];
+            let z1 = shape[2];
+            let z2 = shape[5];
+            let xw = x2 - x1; // ширина по оси X
+            let yw = y2 - y1; // ширина по оси Y
+            let zw = z2 - z1; // ширина по оси Z
+            let x = -.5 + x1 + xw/2;
+            let y_top = -.5 + y2;
+            let y_bottom = -.5 + y1;
+            let z = -.5 + z1 + zw/2;
+            // Up; X,Z,Y
+            vertices.push(x, z, y_top,
+                xw, 0, 0,
+                0, zw, 0,
+                c[0], c[1], c[2], c[3],
+                lm.r, lm.g, lm.b, flags | upFlags);
+            // Bottom
+            vertices.push(x, z, y_bottom,
+                xw, 0, 0,
+                0, -zw, 0,
+                c[0], c[1], c[2], c[3],
+                lm.r, lm.g, lm.b, flags);
+            // South | Forward | z++ (XZY)
+            vertices.push(x, z - zw/2, y_bottom + yw/2,
+                xw, 0, 0,
+                0, 0, yw,
+                c[0], c[1], c[2], -c[3],
+                lm.r, lm.g, lm.b, flags | sideFlags);
+            // North | Back | z--
+            vertices.push(x, z + zw/2, y_bottom + yw/2,
+                xw, 0, 0,
+                0, 0, -yw,
+                c[0], c[1], -c[2], c[3],
+                lm.r, lm.g, lm.b, flags | sideFlags);
+            // West | Left | x--
+            vertices.push(x - xw/2, z, y_bottom + yw/2,
+                0, zw, 0,
+                0, 0, -yw,
+                c[0], c[1], -c[2], c[3],
+                lm.r, lm.g, lm.b, flags | sideFlags);
+            // East | Right | x++
+            vertices.push(x + xw/2, z, y_bottom + yw/2,
+                0, zw, 0,
+                0, 0, yw,
+                c[0], c[1], -c[2], c[3],
+                lm.r, lm.g, lm.b, flags | sideFlags);
+        }
+        return new GeometryTerrain(vertices);
+    }
+
+    // createDamageBuffer...
+    createDamageBuffer(pos, c) {
+        return this.createTargetBuffer(pos, c);
+    }
+
+    // initMaterials
+    initMaterials() {
+        // Material (damage)
+        this.material_damage = this.render.renderBackend.createMaterial({
+            cullFace: true,
+            opaque: false,
+            blendMode: BLEND_MODES.NORMAL,
+            shader: this.render.defaultShader,
+        });
+        // Material (target)
+        this.material_target = this.material_damage.getSubMat(this.render.renderBackend.createTexture({
+            source: Resources.pickat.target,
+            minFilter: 'nearest',
+            magFilter: 'nearest'
+        }));
+    }
+
+}