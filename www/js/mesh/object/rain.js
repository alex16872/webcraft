--- conflicted
+++ resolved
@@ -1,409 +1,388 @@
-import { IndexedColor, getChunkAddr, QUAD_FLAGS, Vector, VectorCollector, Mth, ArrayHelpers } from '../../helpers.js';
-import GeometryTerrain from "../../geometry_terrain.js";
-import { BLEND_MODES } from '../../renders/BaseRenderer.js';
-import { AABB } from '../../core/AABB.js';
-import { Resources } from '../../resources.js';
-import { CHUNK_SIZE_X, CHUNK_SIZE_Y, CHUNK_SIZE_Z } from '../../chunk_const.js';
-import {impl as alea} from "../../../vendors/alea.js";
-<<<<<<< HEAD
-import { FLUID_TYPE_MASK, FLUID_LAVA_ID, FLUID_WATER_ID } from "../../fluid/FluidConst.js";
-import { Weather } from '../../block_type/weather.js';
-=======
-import { FLUID_TYPE_MASK, FLUID_LAVA_ID, FLUID_WATER_ID, PACKED_CELL_LENGTH } from "../../fluid/FluidConst.js";
->>>>>>> 9961bcf2
-
-const TARGET_TEXTURES   = [.5, .5, 1, .25];
-const RAIN_SPEED        = 1023; // 1023 pixels per second scroll . 1024 too much for our IndexedColor
-const SNOW_SPEED        = 42;
-const SNOW_SPEED_X      = 0;
-const RAIN_RAD          = 8;
-const RAIN_START_Y      = 128;
-const RAIN_HEIGHT       = 128;
-const RAIN_HEARING_DIST = 10; // maximum hearing distance for player
-
-const RANDOMS_COUNT = CHUNK_SIZE_X * CHUNK_SIZE_Z;
-const randoms = new Array(RANDOMS_COUNT);
-const a = new alea('random_plants_position');
-for(let i = 0; i < randoms.length; i++) {
-    randoms[i] = a.double();
-}
-
-/**
- * Draw rain over player
- * @class Mesh_Object_Raindrop
- * @param {Renderer} gl Renderer
- * @param {Vector} pos Player position
- */
-export default class Mesh_Object_Rain {
-
-    #_enabled           = false;
-    #_map               = new VectorCollector();
-    #_player_block_pos  = new Vector();
-    #_player_pos        = new Vector();
-    #_blocks_sets       = 0;
-
-    constructor(render, type, chunkManager) {
-
-        this.life           = 1;
-        this.type           = null;
-        this.chunkManager   = chunkManager;
-        this.player         = render.player;
-<<<<<<< HEAD
-        this.strength_val   = 0
-        this.weather        = Weather.BY_NAME[type]
-        this.player_dist    = Infinity
-        this.contact_blocks = [] // блоки, которые дождь принял за препятствие и ниже них не льёт
-        
-        // Material (rain)
-        const mat = render.defaultShader.materials.doubleface_transparent;
-=======
-        this.prev_type      = null;
-        this.material       = null;
-        this.render         = render;
-        this.sound_id       = null;
->>>>>>> 9961bcf2
-
-        // Material (rain)
-        const mat = this.render.defaultShader.materials.doubleface_transparent;
-        // Material
-        this.material = mat.getSubMat(this.render.renderBackend.createTexture({
-            source: Resources.weather['rain'],
-            blendMode: BLEND_MODES.MULTIPLY,
-            minFilter: 'nearest',
-            magFilter: 'nearest'
-        }));
-<<<<<<< HEAD
-
-        // if this weather has an associted soundtrack, start it
-        this.defaultVolume = Qubatch.sounds.getTrackProps('madcraft:environment', this.type)?.volume
-        if (this.defaultVolume) {
-            this.sound_id = Qubatch.sounds.play('madcraft:environment', this.type, null, true)
-            // Start quiet. It'll change the volume with time.
-            Qubatch.sounds.setVolume(this.sound_id, 0)
-        }
-
-=======
->>>>>>> 9961bcf2
-    }
-
-    /**
-     * 
-     * @param {AABB} aabb 
-     * @param {*} c 
-     * @returns 
-     */
-    createBuffer(c) {
-        /*const biome = Qubatch.player.getOverChunkBiomeId();
-        // @todo не понятно какие биомы снежные
-        const type = [31, 30, 26, 12].includes(biome) ? 'snow' : 'rain';
-        if (type != this.prev_type) {
-            if (this.sound_id) {
-                Qubatch.sounds.stop(this.sound_id);
-                this.sound_id = null;
-            }
-            if (type == 'rain') {
-                this.sound_id = Qubatch.sounds.play('madcraft:environment', 'rain', null, true);
-            }
-            // Material (rain)
-            const mat = this.render.defaultShader.materials.doubleface_transparent;
-            // Material
-            this.material = mat.getSubMat(this.render.renderBackend.createTexture({
-                source: Resources.weather[type],
-                blendMode: BLEND_MODES.MULTIPLY,
-                minFilter: 'nearest',
-                magFilter: 'nearest'
-            }));
-            this.prev_type = type;
-            this.type = type;
-        }*/
-        
-        //const snow      = this.type == 'snow';
-        const vertices  = [];
-<<<<<<< HEAD
-        const lm        = new IndexedColor((snow ? SNOW_SPEED_X : 0), snow ? SNOW_SPEED : RAIN_SPEED, 0);
-        const flags     = QUAD_FLAGS.FLAG_TEXTURE_SCROLL | QUAD_FLAGS.NO_CAN_TAKE_LIGHT | QUAD_FLAGS.FLAG_RAIN_OPACITY;
-        const pp        = lm.pack();
-=======
-        const lm        = new IndexedColor(0, 42, 0);
-        const flags     = QUAD_FLAGS.FLAG_TEXTURE_SCROLL | QUAD_FLAGS.NO_CAN_TAKE_LIGHT;
-        //const pp        = lm.pack();
->>>>>>> 9961bcf2
-
-        let quads       = 0;
-
-        if(this.buffer) {
-            this.buffer.destroy();
-        }
-
-        this.pos = new Vector(this.player.lerpPos.x, RAIN_START_Y, this.player.lerpPos.z).flooredSelf();
-        let chunk_addr = null;
-        const chunk_size = new Vector(CHUNK_SIZE_X, CHUNK_SIZE_Y, CHUNK_SIZE_Z);
-
-        for (let [vec, height] of this.#_map.entries()) {
-            const is_snow = this.isSnowPosition(vec);
-            const lm = new IndexedColor(is_snow ? SNOW_SPEED_X : 0, is_snow ? SNOW_SPEED : RAIN_SPEED, 0);
-            const pp = lm.pack();
-            chunk_addr = getChunkAddr(vec, chunk_addr).multiplyVecSelf(chunk_size);
-            const rx = vec.x - chunk_addr.x;
-            const rz = vec.z - chunk_addr.z;
-
-            const rnd_index = Math.abs(Math.round(rx * CHUNK_SIZE_Z + rz)) % randoms.length;
-            const rnd = randoms[rnd_index];
-
-            const add = rnd;
-            height += add;
-            const x = vec.x - this.pos.x + (rnd * .2 - .1)
-            const y = add + 1;
-            const z = vec.z - this.pos.z + (rnd * .2 - .1);
-            c[0] = is_snow ? 0.75 : 0.25;
-            const c2 = [...c];
-            const uvSize0 = c[2] / 2;
-            const uvSize1 = -height * c[3];
-            // SOUTH
-            vertices.push(
-                x + 0.5, z + 0.5, y - height/2,
-                1, 0, 0, 0, 1, height,
-                c2[0], c2[1],
-                uvSize0,
-                uvSize1,
-                pp, flags
-            );
-            // WEST
-            vertices.push(
-                x + 0.5, z + 0.5, y - height/2,
-                0, -1, 0, 1, 0, height,
-                c2[0], c2[1],
-                uvSize0,
-                uvSize1,
-                pp, flags
-            );
-            quads += 2;
-        }
-
-        this.buffer = new GeometryTerrain(vertices);
-
-        return quads;
-
-    }
-
-    //
-    update(weather, delta) {
-        if (this.sound_id) {
-            const old_volume = this.volume
-            this.strength_val = Mth.clamp(this.strength_val + delta / 1000 * (weather ? 1 : -1), 0, 1)
-            const hearing_dist_volume = Mth.clamp(1 - this.player_dist / RAIN_HEARING_DIST, 0, 1)
-            this.volume = Mth.round(this.defaultVolume * Math.min(this.strength_val, hearing_dist_volume), 3)
-            if(old_volume != this.volume) {
-                Qubatch.sounds.setVolume(this.sound_id, this.volume)
-            }
-        }
-        if (!weather && this.strength_val == 0) {
-            this.enabled = false
-        }
-    }
-
-    /**
-     * Draw particles
-     * @param { import("../../render.js").Renderer } render Renderer
-     * @param {float} delta Delta time from previous call
-     * @memberOf Mesh_Object_Raindrop
-     */
-    draw(render, delta) {
-
-        if(!this.enabled || !this.prepare() || !this.buffer) {
-            return false;
-        }
-
-        render.renderBackend.drawMesh(this.buffer, this.material, this.pos);
-
-        // random raindrop particles on earth
-        // let prev_item = null
-        // for(let i = 0; i < 10; i++) {
-        //     const item = ArrayHelpers.randomItem(this.contact_blocks)
-        //     if(item !== prev_item) {
-        //         const scale = Mth.clamp(1 - this.#_player_pos.distance(item.pos) / 8, 0, 1) * .5
-        //         render.destroyBlock({id: 202}, item.pos.add(new Vector(Math.random(), 1, Math.random())), true, scale, .5, 1)
-        //         prev_item = item
-        //     }
-        // }
-
-    }
-
-    /**
-     * @returns {boolean}
-     */
-    prepare() {
-
-        const player = this.player;
-
-        if(this.#_player_block_pos.equal(player.blockPos)) {
-            if(this.#_blocks_sets != this.chunkManager.block_sets) {
-                if(!this.updateHeightMap()) {
-                    return false;
-                }
-                this.#_blocks_sets = this.chunkManager.block_sets;
-            }
-        } else {
-            this.#_player_block_pos.copyFrom(player.blockPos);
-            this.#_player_pos.copyFrom(player.lerpPos);
-            this.#_map.clear();
-            // update
-            const vec = new Vector();
-            for(let i = -RAIN_RAD; i <= RAIN_RAD; i++) {
-                for(let j = - RAIN_RAD; j <= RAIN_RAD; j++) {
-                    const dist = Math.sqrt(i * i + j * j);
-                    if(dist < RAIN_RAD) {
-                        vec.copyFrom(this.#_player_block_pos);
-                        vec.addScalarSelf(i, -vec.y, j);
-                        this.#_map.set(vec, 0);
-                    }
-                }
-            }
-            if(!this.updateHeightMap()) {
-                this.#_player_block_pos.set(Infinity, Infinity, Infinity);
-                return false;
-            }
-
-        }
-
-        return true;
-
-    }
-
-    angleTo(pos, target) {
-        const angle = Math.atan2(target.x - pos.x, target.z - pos.z);
-        return (angle > 0) ? angle : angle - 2 * Math.PI;
-    }
-
-    // Update height map
-    updateHeightMap() {
-
-        let p = performance.now();
-        let checked_blocks = 0;
-        let chunk = null;
-
-        const pos           = this.#_player_block_pos;
-        const vec           = new Vector();
-        const block_pos     = new Vector();
-        const chunk_size    = new Vector(CHUNK_SIZE_X, CHUNK_SIZE_Y, CHUNK_SIZE_Z);
-        const chunk_addr    = new Vector();
-
-        this.contact_blocks = []
-
-        // check chunks available
-        const chunk_y_max = Math.floor(RAIN_START_Y / CHUNK_SIZE_Y);
-        for(let i = -RAIN_RAD; i <= RAIN_RAD; i++) {
-            for(let j = -RAIN_RAD; j <= RAIN_RAD; j++) {
-                for(let chunk_addr_y = 0; chunk_addr_y <= chunk_y_max; chunk_addr_y++) {
-                    vec.copyFrom(this.#_player_block_pos);
-                    vec.addScalarSelf(i, -vec.y, j);
-                    block_pos.set(pos.x + i, chunk_addr_y * CHUNK_SIZE_Y, pos.z + j);
-                    getChunkAddr(block_pos.x, block_pos.y, block_pos.z, chunk_addr);
-                    chunk = this.chunkManager.getChunk(chunk_addr);
-                    if(!chunk || !chunk.tblocks) {
-                        return false;
-                    }
-                }
-            }
-        }
-
-        let min_player_dist = Infinity
-
-        //
-        let block = null;
-        let cx = 0, cy = 0, cz = 0, cw = 0;
-        for(let i = -RAIN_RAD; i <= RAIN_RAD; i++) {
-            for(let j = -RAIN_RAD; j <= RAIN_RAD; j++) {
-                for(let k = 0; k <= RAIN_HEIGHT; k++) {
-                    vec.copyFrom(this.#_player_block_pos);
-                    vec.addScalarSelf(i, -vec.y, j);
-                    block_pos.set(pos.x + i, RAIN_START_Y - k, pos.z + j);
-                    getChunkAddr(block_pos.x, block_pos.y, block_pos.z, chunk_addr);
-                    if(!chunk || !chunk.addr.equal(chunk_addr)) {
-                        chunk = this.chunkManager.getChunk(chunk_addr);
-                        const dc = chunk.tblocks.dataChunk;
-                        cx = dc.cx;
-                        cy = dc.cy;
-                        cz = dc.cz;
-                        cw = dc.cw;
-                    }
-                    if(chunk && chunk.tblocks) {
-                        chunk_addr.multiplyVecSelf(chunk_size);
-                        block_pos.x -= chunk.coord.x;
-                        block_pos.y -= chunk.coord.y;
-                        block_pos.z -= chunk.coord.z;
-                        const index = (block_pos.x * cx + block_pos.y * cy + block_pos.z * cz + cw);
-                        const block_id = chunk.tblocks.id[index];
-                        const is_fluid = (chunk.fluid.uint16View[index] & FLUID_TYPE_MASK) > 0
-                        if(block_id > 0 || is_fluid) {
-                            block = chunk.tblocks.get(block_pos, block);
-                            checked_blocks++;
-                            if(block && (block.id > 0 || block.fluid > 0) && !block.material.invisible_for_rain) {
-                                let player_dist = this.#_player_pos.distance(block.posworld)
-                                if(player_dist < min_player_dist) {
-                                    min_player_dist = player_dist
-                                }
-                                this.contact_blocks.push({block, pos: block.posworld})
-                                this.#_map.set(vec, k)
-                                break;
-                            }
-                        }
-                    }
-                }
-            }
-        }
-
-        this.player_dist = min_player_dist - 1
-
-        this.createBuffer(TARGET_TEXTURES);
-        // console.log('tm', checked_blocks, Mth.round(performance.now() - p, 3));
-        return true;
-        
-    }
-
-    get enabled() {
-        return this.#_enabled;
-    }
-
-    set enabled(value) {
-        this.#_enabled = value;
-    }
-
-    /**
-     * Destructor
-     * @memberOf Mesh_Object_Raindrop
-     */
-    destroy(render) {
-        if(this.buffer) {
-            this.buffer.destroy();
-        }
-        if(this.sound_id) {
-            Qubatch.sounds.stop(this.sound_id);
-        }
-    }
-
-    /**
-     * Check particle status
-     * @return {boolean}
-     * @memberOf Mesh_Object_Raindrop
-     */
-    isAlive() {
-        return this.enabled;
-    }
-
-    // Снежный чанк или нет
-    isSnowPosition(vec) {
-        const pos = vec.floored();
-        let addr = null;
-        addr = getChunkAddr(pos.x, pos.y, pos.z, addr);
-        const chunk = this.chunkManager.getChunk(addr);
-        if(!chunk) {
-            return false;
-        }
-        const x = pos.x - addr.x * CHUNK_SIZE_X;
-        const z = pos.z - addr.z * CHUNK_SIZE_Z;
-        const cell_index = z * CHUNK_SIZE_X + x;
-        return chunk.packedCells ? chunk.packedCells[cell_index * PACKED_CELL_LENGTH + 5] : false;
-    }
-
+import { IndexedColor, getChunkAddr, QUAD_FLAGS, Vector, VectorCollector, Mth, ArrayHelpers } from '../../helpers.js';
+import GeometryTerrain from "../../geometry_terrain.js";
+import { BLEND_MODES } from '../../renders/BaseRenderer.js';
+import { AABB } from '../../core/AABB.js';
+import { Resources } from '../../resources.js';
+import { CHUNK_SIZE_X, CHUNK_SIZE_Y, CHUNK_SIZE_Z } from '../../chunk_const.js';
+import {impl as alea} from "../../../vendors/alea.js";
+import { FLUID_TYPE_MASK, PACKED_CELL_LENGTH, PACKET_CELL_IS_SNOWY } from "../../fluid/FluidConst.js";
+import { Weather } from '../../block_type/weather.js';
+
+const TARGET_TEXTURES   = [.5, .5, 1, .25];
+const RAIN_SPEED        = 1023; // 1023 pixels per second scroll . 1024 too much for our IndexedColor
+const SNOW_SPEED        = 42;
+const SNOW_SPEED_X      = 0;
+const RAIN_RAD          = 8;
+const RAIN_START_Y      = 128;
+const RAIN_HEIGHT       = 128;
+const RAIN_HEARING_DIST = 10; // maximum hearing distance for player
+
+const RANDOMS_COUNT = CHUNK_SIZE_X * CHUNK_SIZE_Z;
+const randoms = new Array(RANDOMS_COUNT);
+const a = new alea('random_plants_position');
+for(let i = 0; i < randoms.length; i++) {
+    randoms[i] = a.double();
+}
+
+const _chunk_addr = new Vector(Infinity, Infinity, Infinity)
+let _chunk = null;
+
+/**
+ * Draw rain over player
+ * @class Mesh_Object_Raindrop
+ * @param {Renderer} gl Renderer
+ * @param {Vector} pos Player position
+ */
+export default class Mesh_Object_Rain {
+
+    #_enabled           = false;
+    #_map               = new VectorCollector();
+    #_player_block_pos  = new Vector();
+    #_player_pos        = new Vector();
+    #_blocks_sets       = 0;
+
+    sound_id            = null
+    type                = null
+
+    /**
+     * 
+     * @param {*} render 
+     * @param {string} type rain|snow 
+     * @param {*} chunkManager 
+     */
+    constructor(render, type, chunkManager) {
+
+        this.life           = 1;
+        this.type           = type;
+        this.chunkManager   = chunkManager;
+        this.player         = render.player;
+        this.render         = render;
+
+        this.strength_val   = 0
+        this.weather        = Weather.BY_NAME[type]
+        this.player_dist    = Infinity
+        this.contact_blocks = [] // блоки, которые дождь принял за препятствие и ниже них не льёт
+
+        // Material
+        const mat = this.render.defaultShader.materials.doubleface_transparent;
+        this.material = mat.getSubMat(this.render.renderBackend.createTexture({
+            source: Resources.weather.image,
+            blendMode: BLEND_MODES.MULTIPLY,
+            minFilter: 'nearest',
+            magFilter: 'nearest'
+        }));
+
+        // if this weather has an associted soundtrack, start it
+        this.defaultVolume = Qubatch.sounds.getTrackProps('madcraft:environment', this.type)?.volume
+        if (this.defaultVolume) {
+            this.sound_id = Qubatch.sounds.play('madcraft:environment', this.type, null, true)
+            // Start quiet. It'll change the volume with time.
+            Qubatch.sounds.setVolume(this.sound_id, 0)
+        }
+
+    }
+
+    /**
+     * 
+     * @param {AABB} aabb 
+     * @param {*} c 
+     * @returns 
+     */
+    createBuffer(c) {
+
+        const vertices  = [];
+        const flags     = QUAD_FLAGS.FLAG_TEXTURE_SCROLL | QUAD_FLAGS.NO_CAN_TAKE_LIGHT | QUAD_FLAGS.FLAG_RAIN_OPACITY;
+        let quads       = 0;
+
+        if(this.buffer) {
+            this.buffer.destroy();
+        }
+
+        this.pos = new Vector(this.player.lerpPos.x, RAIN_START_Y, this.player.lerpPos.z).flooredSelf();
+        let chunk_addr = null;
+        const chunk_size = new Vector(CHUNK_SIZE_X, CHUNK_SIZE_Y, CHUNK_SIZE_Z);
+
+        const pp_rain = new IndexedColor(0, RAIN_SPEED, 0).pack()
+        const pp_snow = new IndexedColor(SNOW_SPEED_X, SNOW_SPEED, 0).pack()
+
+        for (let [xz, height] of this.#_map.entries()) {
+
+            chunk_addr = getChunkAddr(xz, chunk_addr).multiplyVecSelf(chunk_size);
+
+            const rx = xz.x - chunk_addr.x;
+            const rz = xz.z - chunk_addr.z;
+            const is_snow = this.isSnowCell(xz);
+            const pp = is_snow ? pp_snow : pp_rain;
+
+            const rnd_index = Math.abs(Math.round(rx * CHUNK_SIZE_Z + rz)) % randoms.length;
+            const rnd = randoms[rnd_index];
+
+            const add = rnd;
+            height += add;
+            const x = xz.x - this.pos.x + (rnd * .2 - .1)
+            const y = add + 1;
+            const z = xz.z - this.pos.z + (rnd * .2 - .1);
+            c[0] = is_snow ? 0.75 : 0.25;
+            const c2 = [...c];
+            const uvSize0 = c[2] / 2;
+            const uvSize1 = -height * c[3];
+            // SOUTH
+            vertices.push(
+                x + 0.5, z + 0.5, y - height/2,
+                1, 0, 0, 0, 1, height,
+                c2[0], c2[1],
+                uvSize0,
+                uvSize1,
+                pp, flags
+            );
+            // WEST
+            vertices.push(
+                x + 0.5, z + 0.5, y - height/2,
+                0, -1, 0, 1, 0, height,
+                c2[0], c2[1],
+                uvSize0,
+                uvSize1,
+                pp, flags
+            );
+            quads += 2;
+        }
+
+        this.buffer = new GeometryTerrain(vertices);
+
+        return quads;
+
+    }
+
+    //
+    update(weather, delta) {
+        if (this.sound_id) {
+            const old_volume = this.volume
+            this.strength_val = Mth.clamp(this.strength_val + delta / 1000 * (weather ? 1 : -1), 0, 1)
+            const hearing_dist_volume = Mth.clamp(1 - this.player_dist / RAIN_HEARING_DIST, 0, 1)
+            this.volume = Mth.round(this.defaultVolume * Math.min(this.strength_val, hearing_dist_volume), 3)
+            if(old_volume != this.volume) {
+                Qubatch.sounds.setVolume(this.sound_id, this.volume)
+            }
+        }
+        if (!weather && this.strength_val == 0) {
+            this.enabled = false
+        }
+    }
+
+    /**
+     * Draw particles
+     * @param { import("../../render.js").Renderer } render Renderer
+     * @param {float} delta Delta time from previous call
+     * @memberOf Mesh_Object_Raindrop
+     */
+    draw(render, delta) {
+
+        if(!this.enabled || !this.prepare() || !this.buffer) {
+            return false;
+        }
+
+        render.renderBackend.drawMesh(this.buffer, this.material, this.pos);
+
+        // random raindrop particles on earth
+        // let prev_item = null
+        // for(let i = 0; i < 10; i++) {
+        //     const item = ArrayHelpers.randomItem(this.contact_blocks)
+        //     if(item !== prev_item) {
+        //         const scale = Mth.clamp(1 - this.#_player_pos.distance(item.pos) / 8, 0, 1) * .5
+        //         render.destroyBlock({id: 202}, item.pos.add(new Vector(Math.random(), 1, Math.random())), true, scale, .5, 1)
+        //         prev_item = item
+        //     }
+        // }
+
+    }
+
+    /**
+     * @returns {boolean}
+     */
+    prepare() {
+
+        const player = this.player;
+
+        if(this.#_player_block_pos.equal(player.blockPos)) {
+            if(this.#_blocks_sets != this.chunkManager.block_sets) {
+                if(!this.updateHeightMap()) {
+                    return false;
+                }
+                this.#_blocks_sets = this.chunkManager.block_sets;
+            }
+        } else {
+            this.#_player_block_pos.copyFrom(player.blockPos);
+            this.#_player_pos.copyFrom(player.lerpPos);
+            this.#_map.clear();
+            // update
+            const vec = new Vector();
+            for(let i = -RAIN_RAD; i <= RAIN_RAD; i++) {
+                for(let j = - RAIN_RAD; j <= RAIN_RAD; j++) {
+                    const dist = Math.sqrt(i * i + j * j);
+                    if(dist < RAIN_RAD) {
+                        vec.copyFrom(this.#_player_block_pos);
+                        vec.addScalarSelf(i, -vec.y, j);
+                        this.#_map.set(vec, 0);
+                    }
+                }
+            }
+            if(!this.updateHeightMap()) {
+                this.#_player_block_pos.set(Infinity, Infinity, Infinity);
+                return false;
+            }
+
+        }
+
+        return true;
+
+    }
+
+    angleTo(pos, target) {
+        const angle = Math.atan2(target.x - pos.x, target.z - pos.z);
+        return (angle > 0) ? angle : angle - 2 * Math.PI;
+    }
+
+    // Update height map
+    updateHeightMap() {
+
+        let p = performance.now();
+        let checked_blocks = 0;
+        let chunk = null;
+
+        const pos           = this.#_player_block_pos;
+        const vec           = new Vector();
+        const block_pos     = new Vector();
+        const chunk_size    = new Vector(CHUNK_SIZE_X, CHUNK_SIZE_Y, CHUNK_SIZE_Z);
+        const chunk_addr    = new Vector();
+
+        this.contact_blocks = []
+
+        // check chunks available
+        const chunk_y_max = Math.floor(RAIN_START_Y / CHUNK_SIZE_Y);
+        for(let i = -RAIN_RAD; i <= RAIN_RAD; i++) {
+            for(let j = -RAIN_RAD; j <= RAIN_RAD; j++) {
+                for(let chunk_addr_y = 0; chunk_addr_y <= chunk_y_max; chunk_addr_y++) {
+                    vec.copyFrom(this.#_player_block_pos);
+                    vec.addScalarSelf(i, -vec.y, j);
+                    block_pos.set(pos.x + i, chunk_addr_y * CHUNK_SIZE_Y, pos.z + j);
+                    getChunkAddr(block_pos.x, block_pos.y, block_pos.z, chunk_addr);
+                    if(!chunk || !chunk.addr.equal(chunk_addr)) {
+                        chunk = this.chunkManager.getChunk(chunk_addr)
+                    }
+                    if(!chunk || !chunk.tblocks) {
+                        return false;
+                    }
+                }
+            }
+        }
+
+        let min_player_dist = Infinity
+
+        //
+        let block = null;
+        let cx = 0, cy = 0, cz = 0, cw = 0;
+        chunk = null
+        for(let i = -RAIN_RAD; i <= RAIN_RAD; i++) {
+            for(let j = -RAIN_RAD; j <= RAIN_RAD; j++) {
+                for(let k = 0; k <= RAIN_HEIGHT; k++) {
+                    vec.copyFrom(this.#_player_block_pos);
+                    vec.addScalarSelf(i, -vec.y, j);
+                    block_pos.set(pos.x + i, RAIN_START_Y - k, pos.z + j);
+                    getChunkAddr(block_pos.x, block_pos.y, block_pos.z, chunk_addr);
+                    if(!chunk || !chunk.addr.equal(chunk_addr)) {
+                        chunk = this.chunkManager.getChunk(chunk_addr);
+                        const dc = chunk.tblocks.dataChunk;
+                        cx = dc.cx;
+                        cy = dc.cy;
+                        cz = dc.cz;
+                        cw = dc.cw;
+                    }
+                    if(chunk && chunk.tblocks) {
+                        chunk_addr.multiplyVecSelf(chunk_size);
+                        block_pos.x -= chunk.coord.x;
+                        block_pos.y -= chunk.coord.y;
+                        block_pos.z -= chunk.coord.z;
+                        const index = (block_pos.x * cx + block_pos.y * cy + block_pos.z * cz + cw);
+                        const block_id = chunk.tblocks.id[index];
+                        const is_fluid = (chunk.fluid.uint16View[index] & FLUID_TYPE_MASK) > 0
+                        if(block_id > 0 || is_fluid) {
+                            block = chunk.tblocks.get(block_pos, block);
+                            checked_blocks++;
+                            if(block && (block.id > 0 || block.fluid > 0) && !block.material.invisible_for_rain) {
+                                const is_snow = this.isSnowCell(block.posworld)
+                                const is_rain = !is_snow
+                                if(is_rain) {
+                                    let player_dist = this.#_player_pos.distance(block.posworld)
+                                    if(player_dist < min_player_dist) {
+                                        min_player_dist = player_dist
+                                    }
+                                }
+                                this.contact_blocks.push({block, pos: block.posworld})
+                                this.#_map.set(vec, k)
+                                break;
+                            }
+                        }
+                    }
+                }
+            }
+        }
+
+        this.player_dist = min_player_dist - 1
+
+        this.createBuffer(TARGET_TEXTURES);
+        // console.log('tm', checked_blocks, Mth.round(performance.now() - p, 3));
+        return true;
+        
+    }
+
+    get enabled() {
+        return this.#_enabled;
+    }
+
+    set enabled(value) {
+        this.#_enabled = value;
+    }
+
+    /**
+     * Destructor
+     * @memberOf Mesh_Object_Raindrop
+     */
+    destroy(render) {
+        if(this.buffer) {
+            this.buffer.destroy();
+        }
+        if(this.sound_id) {
+            Qubatch.sounds.stop(this.sound_id);
+        }
+    }
+
+    /**
+     * Check particle status
+     * @return {boolean}
+     * @memberOf Mesh_Object_Raindrop
+     */
+    isAlive() {
+        return this.enabled;
+    }
+
+    /**
+     * Снежная ячейка или нет
+     * @params { Vector } xz
+     * @returns { boolean }
+     */
+    isSnowCell(xz) {
+        const pos = xz.floored();
+        getChunkAddr(pos.x, pos.y, pos.z, _chunk_addr);
+        if(!_chunk || !_chunk.addr.equal(_chunk_addr)) {
+            _chunk = this.chunkManager.getChunk(_chunk_addr)
+        }
+        if(!_chunk) {
+            return false;
+        }
+        const x = pos.x - _chunk_addr.x * CHUNK_SIZE_X;
+        const z = pos.z - _chunk_addr.z * CHUNK_SIZE_Z;
+        const cell_index = z * CHUNK_SIZE_X + x;
+        return _chunk.packedCells ? _chunk.packedCells[cell_index * PACKED_CELL_LENGTH + PACKET_CELL_IS_SNOWY] > 0 : false;
+    }
+
 }