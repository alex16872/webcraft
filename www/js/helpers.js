export const TX_CNT = 32;

export class Mth {

    static lerp(amount, value1, value2) {
        amount = amount < 0 ? 0 : amount;
        amount = amount > 1 ? 1 : amount;
        return value1 + (value2 - value1) * amount;
    }

    static sin(a) {
        return Math.sin(a);
    }

    static cos(a) {
        return Math.cos(a);
    }

}

// VectorCollector...
export class VectorCollector {

    constructor() {
        this.clear();
    }

    clear() {
        this.list = [];
<<<<<<< HEAD
    }
    
    add(vec, getter) {
        if(!this.list[vec.x]) this.list[vec.x] = [];
        if(!this.list[vec.x][vec.y]) this.list[vec.x][vec.y] = [];
        if(!this.list[vec.x][vec.y][vec.z]) this.list[vec.x][vec.y][vec.z] = getter(vec);
=======
        this.count = 0;
    }
    
    add(vec, value) {
        if(!this.list[vec.x]) this.list[vec.x] = [];
        if(!this.list[vec.x][vec.y]) this.list[vec.x][vec.y] = [];
        if(!this.list[vec.x][vec.y][vec.z]) {
            if (typeof value === 'function') {
                value = value(vec);
            }
            this.list[vec.x][vec.y][vec.z] = value;
            this.count++;
        }
>>>>>>> 1e7d6012
        return this.list[vec.x][vec.y][vec.z];
    }

    get() {
        let resp = [];
        for(let x in this.list) {
            for(let y in this.list[x]) {
                for(let z in this.list[x][y]) {
                    resp.push(new Vector(x|0, y|0, z|0));
                }
            }
        }
        return resp;
    }
<<<<<<< HEAD
=======
    
    getByVec(vec) {
        if(!this.list[vec.x]) return null;
        if(!this.list[vec.x][vec.y]) return null;
        if(!this.list[vec.x][vec.y][vec.z]) null;
        return this.list[vec.x][vec.y][vec.z];
    }

    sanitizeCache(max_count) {
        if(this.count < max_count) {
            return false;
        }
        /*
        let keys = Object.keys(this.maps_cache);
        if(keys.length > MAX_ENTR) {
            let del_count = Math.floor(keys.length - MAX_ENTR * 0.333);
            console.info('Clear maps_cache, del_count: ' + del_count);
            for(let key of keys) {
                if(--del_count == 0) {
                    break;
                }
                delete(this.maps_cache[key]);
            }
        }
        */
    }
>>>>>>> 1e7d6012

}

// Color
export class Color {

    constructor(r, g, b, a) {
        this.r = r;
        this.g = g;
        this.b = b;
        this.a = a;
    }

    add(color) {
        this.r += color.r;
        this.g += color.g;
        this.b += color.b;
        this.a += color.a;
        return this;
    }

    divide(color) {
        this.r /= color.r;
        this.g /= color.g;
        this.b /= color.b;
        this.a /= color.a;
        return this;
    }

    toFloat()  {
        return new Color(this.r / 255, this.g / 255, this.b / 255, this.a / 255);
    }

    toCSS()  {
        return 'rgb(' + [this.r, this.g, this.b, this.a].join(',') + ')';
    }

}

export class Vector {

    static XN = new Vector(-1.0, 0.0, 0.0);
    static XP = new Vector(1.0, 0.0, 0.0);
    static YN = new Vector(0.0, -1.0, 0.0);
    static YP = new Vector(0.0, 1.0, 0.0);
    static ZN = new Vector(0.0, 0.0, -1.0);
    static ZP = new Vector(0.0, 0.0, 1.0);
    static ZERO = new Vector(0.0, 0.0, 0.0);

    constructor(x, y, z) {
        if(x instanceof Vector) {
            this.x = x.x;
            this.y = x.y;
            this.z = x.z;
            return;
        } else if(typeof x == 'object') {
            this.x = x.x;
            this.y = x.y;
            this.z = x.z;
            return;
        }
        this.x = x || 0;
        this.y = y || 0;
        this.z = z || 0;
    }

    copyFrom(vec) {
        this.x = vec.x;
        this.y = vec.y;
        this.z = vec.z;
    }

    equal(vec) {
        return this.x === vec.x && this.y === vec.y && this.z === vec.z;
    }

    add(vec) {
        return new Vector(this.x + vec.x, this.y + vec.y, this.z + vec.z);
    }

    sub(vec) {
        return new Vector(this.x - vec.x, this.y - vec.y, this.z - vec.z);
    }

    mul(vec) {
        return new Vector(this.x * vec.x, this.y * vec.y, this.z * vec.z);
    }

    div(vec) {
        return new Vector(this.x / vec.x, this.y / vec.y, this.z / vec.z);
    }

    zero() {
        this.x = 0;
        this.y = 0;
        this.z = 0;
        return this;
    }

    swapYZ() {
        return new Vector(this.x, this.z, this.y);
    }

    length() {
        return Math.sqrt(this.x * this.x + this.y * this.y + this.z * this.z);
    }

    distance(vec) {
        return this.sub(vec).length();
    }

    //
    horizontalDistance(vec) {
        let vec1 = new Vector(this.x, 0, this.z);
        let vec2 = new Vector(vec.x, 0, vec.z);
        return vec1.sub(vec2).length();
    }

    normal() {
        if(this.x == 0 && this.y == 0 && this.z == 0) return new Vector(0, 0, 0);
        let l = this.length();
        return new Vector(this.x / l, this.y / l, this.z / l);
    }

    dot(vec) {
        return this.x * vec.x + this.y * vec.y + this.z * vec.z;
    }

    round() {
        return new Vector(
            Math.round(this.x),
            Math.round(this.y),
            Math.round(this.z)
        );
    }

    toInt() {
        return new Vector(
            this.x | 0,
            this.y | 0,
            this.z | 0
        );
    }

    clone() {
        return new Vector(
            this.x,
            this.y,
            this.z
        );
    }

    toArray() {
        return [this.x, this.y, this.z];
    }

    toString() {
        return '(' + this.x + ',' + this.y + ',' + this.z + ')';
    }

    toChunkKey() {
        return 'c_' + this.x + '_' + this.y + '_' + this.z;
        /*
        // @ Метод быстрее в 3,5 раза на большом количестве вызовов, при малом количестве на 20% медленнее метода в лоб
        if(!Vector.keys) {
            Vector.keys = [];
            Vector.keys_count = 0;
        }
        let resp = Vector.keys[this.x]?.[this.z]?.[this.y]
        if(resp) {
            return resp;
        }
        resp = 'c_' + this.x + '_' + this.y + '_' + this.z;
        if(!Vector.keys[this.x]) {
            Vector.keys[this.x] = [];
        }
        if(!Vector.keys[this.x][this.z]) {
            Vector.keys[this.x][this.z] = [];
        }
        Vector.keys_count++;
        return Vector.keys[this.x][this.z][this.y] = resp;
        */
    }

}

export let MULTIPLY = {
    COLOR: {
        WHITE: new Color(816 / 1024, 1008 / 1024, 0, 0),
        GRASS: new Color(900 / 1024, 965 / 1024, 0, 0)
    }
};

export let QUAD_FLAGS = {}
    QUAD_FLAGS.NORMAL_UP = 1;
    QUAD_FLAGS.MASK_BIOME = 2;

export let ROTATE = {};
    ROTATE.S = 1; // front
    ROTATE.W = 2; // left
    ROTATE.N = 3; // back
    ROTATE.E = 4; // right


export let NORMALS = {};
    NORMALS.FORWARD          = new Vector(0, 0, 1);
    NORMALS.BACK             = new Vector(0, 0, -1);
    NORMALS.LEFT             = new Vector(-1, 0, 0);
    NORMALS.RIGHT            = new Vector(1, 0, 0);
    NORMALS.UP               = new Vector(0, 1, 0);
    NORMALS.DOWN             = new Vector(0, -1, 0);

// Direction enumeration
export let DIRECTION = {};
    DIRECTION.UP        = 1;
    DIRECTION.DOWN      = 2;
    DIRECTION.LEFT      = 3;
    DIRECTION.RIGHT     = 4;
    DIRECTION.FORWARD   = 5;
    DIRECTION.BACK      = 6;

// Direction names
export let DIRECTION_NAME = {};
    DIRECTION_NAME.up        = DIRECTION.UP;
    DIRECTION_NAME.down      = DIRECTION.DOWN;
    DIRECTION_NAME.left      = DIRECTION.LEFT;
    DIRECTION_NAME.right     = DIRECTION.RIGHT;
    DIRECTION_NAME.forward   = DIRECTION.FORWARD;
    DIRECTION_NAME.back      = DIRECTION.BACK;

export class Helpers {

    // clamp
    static clamp(x, min, max) {
        if(!min) {
            min = 0;
        }
        if(!max) {
            max = 1;
        }
        if(x < min) return min;
        if(x > max) return max;
        return x;
    }

    // str byteToHex(uint8 byte)
    // converts a single byte to a hex string
    static byteToHex(byte) {
        return ('0' + byte.toString(16)).slice(-2);
    }

    // str generateId(int len);
    // len - must be an even number (default: 32)
    static generateID() {
        const len = 32;
        let arr = new Uint8Array(len / 2);
        window.crypto.getRandomValues(arr);
        return Array.from(arr, Helpers.byteToHex).join('');
    }

    static distance(p, q) {
        let dx   = p.x - q.x;
        let dy   = p.y - q.y;
        let dz   = p.z - q.z;
        let dist = Math.sqrt(dx * dx + dy * dy + dz * dz);
        return dist;
    }

    // getRandomInt...
    static getRandomInt(min, max) {
        min = Math.ceil(min);
        max = Math.floor(max);
        return Math.floor(Math.random() * (max - min)) + min; //Максимум не включается, минимум включается
    }

    static isDev() {
        let loc = location.host;
        return loc.indexOf('whiteframe.ru') < 0;
    }

    static createSkinLayer2(text, image, callback) {
        let canvas          = document.createElement('canvas');
        canvas.width        = 64;
        canvas.height       = 64;
        let ctx             = canvas.getContext('2d');
        if(text) {
            ctx.fillStyle       = '#f5f5f5';
            ctx.fillRect(0, 0, 200, 200);
            ctx.font            = 'bold 20px Arial';
            ctx.fillStyle       = '#333333';
            ctx.textAlign       = 'start';
            ctx.textBaseline    = 'top';
            ctx.fillText(text, 10, 10);
        } else {
            // img, sx, sy, swidth, sheight, x, y, width, height
            // head
            ctx.drawImage(image, 32, 0, 32, 16, 0, 0, 32, 16);
            // body + right leg + right arm
            ctx.drawImage(image, 0, 32, 56, 16, 0, 16, 56, 16);
            // left leg
            ctx.drawImage(image, 0, 48, 16, 16, 16, 48, 16, 16);
            // left arm
            ctx.drawImage(image, 0, 48, 48, 16, 32, 48, 16, 16);
        }
        canvas.toBlob(function(blob) {
            let filefromblob = new File([blob], 'image.png', {type: 'image/png'});
            callback(filefromblob);
        }, 'image/png');
    }

    /* Canvas Donwload */
    static downloadBlobPNG(blob, filename) {
        /// create an "off-screen" anchor tag
        let lnk = document.createElement('a'), e;
        /// the key here is to set the download attribute of the a tag
        lnk.download = filename;
        /// convert canvas content to data-uri for link. When download
        /// attribute is set the content pointed to by link will be
        /// pushed as "download" in HTML5 capable browsers
        lnk.href = URL.createObjectURL(blob);
        /// create a "fake" click-event to trigger the download
        if (document.createEvent) {
            e = document.createEvent('MouseEvents');
            e.initMouseEvent('click', true, true, window,
            0, 0, 0, 0, 0, false, false, false,
            false, 0, null);
            lnk.dispatchEvent(e);
        } else if (lnk.fireEvent) {
            lnk.fireEvent('onclick');
        }
    }

    // IntersectRayBrick
    static IntersectRayBrick(ray, brick) {
        // check whether initial point is inside the parallelepiped
        if ((ray.start[0] >= brick.min_point[0]) &&
            (ray.start[0] <= brick.max_point[0]) &&
            (ray.start[1] >= brick.min_point[1]) &&
            (ray.start[1] <= brick.max_point[1]) &&
            (ray.start[2] >= brick.min_point[2]) &&
            (ray.start[2] <= brick.max_point[2])) {
            return true;
        }
        // ray parameter
        let t_near = Number.MIN_SAFE_INTEGER;
        let t_far = Number.MAX_SAFE_INTEGER;
        let t1, t2;
        // directions loop
        for (let i = 0; i < 3; i++) {
            if (Math.abs(ray.direction[i]) >= Number.EPSILON) {
                t1 = (brick.min_point[i] - ray.start[i]) / ray.direction[i];
                t2 = (brick.max_point[i] - ray.start[i]) / ray.direction[i];
                if (t1 > t2) t1 = [t2, t2 = t1][0];
                if (t1 > t_near) t_near = t1;
                if (t2 < t_far) t_far = t2;
                if (t_near > t_far) return false;
                if (t_far < 0.0) return false;
            } else {
                if (ray.start[i] < brick.min_point[i] || ray.start[i] > brick.max_point[i]) {
                    return false;
                }
            }
        }
        return (t_near <= t_far && t_far >=0);
    }

    static deg2rad(degrees) {
        return degrees * (Math.PI / 180);
    }

    static rad2deg(radians) {
        return radians * 180 / Math.PI;
    }

    static async loadJSON(url, callback) {
        await loadText(url, function(text) {
            callback(JSON.parse(text));
        });
    }

    static saveJSON(data, filename) {
        if(!data) {
            console.error('No data')
            return;
        }
        if(!filename) filename = 'console.json'
        if(typeof data === "object"){
            data = JSON.stringify(data); // , undefined, 4)
        }
        let blob = new Blob([data], {type: 'text/json'}),
            e    = document.createEvent('MouseEvents'),
            a    = document.createElement('a')
        a.download = filename
        a.href = window.URL.createObjectURL(blob)
        a.dataset.downloadurl =  ['text/json', a.download, a.href].join(':')
        e.initMouseEvent('click', true, false, window, 0, 0, 0, 0, 0, false, false, false, false, 0, null)
        a.dispatchEvent(e)
    }

    // createGLProgram...
    static createGLProgram(gl, obj, callback) {
        let program = gl.createProgram();
        // Compile vertex shader
        let vertexShader = gl.createShader(gl.VERTEX_SHADER);
        gl.shaderSource(vertexShader, obj.vertex);
        gl.compileShader(vertexShader);
        gl.attachShader(program, vertexShader);
        gl.deleteShader(vertexShader);
        if(!gl.getShaderParameter(vertexShader, gl.COMPILE_STATUS)) {
            throw "Could not compile vertex shader!\n" + gl.getShaderInfoLog(vertexShader);
        }
        // Compile fragment shader
        let fragmentShader = gl.createShader(gl.FRAGMENT_SHADER);
        gl.shaderSource(fragmentShader, obj.fragment);
        gl.compileShader(fragmentShader);
        gl.attachShader(program, fragmentShader);
        gl.deleteShader(fragmentShader);
        if(!gl.getShaderParameter(fragmentShader, gl.COMPILE_STATUS)) {
            throw "Could not compile fragment shader!\n" + gl.getShaderInfoLog(fragmentShader);
        }
        // Finish program
        gl.linkProgram(program);
        if(!gl.getProgramParameter(program, gl.LINK_STATUS)) {
            throw 'Could not link the shader program!';
        }
        callback({
            program
        });
    }

    // lineRectCollide( line, rect )
    //
    // Checks if an axis-aligned line and a bounding box overlap.
    // line = { y, x1, x2 } or line = { x, y1, y2 }
    // rect = { x, y, size }
    static lineRectCollide(line, rect) {
        if(line.z != null) {
            return  rect.z > line.z - rect.size / 2 &&
                    rect.z < line.z + rect.size / 2 &&
                    rect.x > line.x1 - rect.size / 2 &&
                    rect.x < line.x2 + rect.size / 2;
        }
        return  rect.x > line.x - rect.size / 2 &&
                rect.x < line.x + rect.size / 2 &&
                rect.z > line.z1 - rect.size / 2 &&
                rect.z < line.z2 + rect.size / 2;
    }

    // rectRectCollide( r1, r2 )
    //
    // Checks if two rectangles (x1, y1, x2, y2) overlap.
    static rectRectCollide(r1, r2) {
        if(r2.x1 > r1.x1 && r2.x1 < r1.x2 && r2.z1 > r1.z1 && r2.z1 < r1.z2 ) return true;
        if(r2.x2 > r1.x1 && r2.x2 < r1.x2 && r2.z1 > r1.z1 && r2.z1 < r1.z2 ) return true;
        if(r2.x2 > r1.x1 && r2.x2 < r1.x2 && r2.z2 > r1.z1 && r2.z2 < r1.z2 ) return true;
        if(r2.x1 > r1.x1 && r2.x1 < r1.x2 && r2.z2 > r1.z1 && r2.z2 < r1.z2 ) return true;
        return false;
    }

    // Return from green to red color depend on percentage
    static getColorForPercentage(pct) {
        var percentColors = [
            {pct: 0.0, color: {r: 0xff, g: 0x00, b: 0}},
            {pct: 0.5, color: {r: 0xff, g: 0xff, b: 0}},
            {pct: 1.0, color: {r: 0x00, g: 0xff, b: 0}}
        ];
        for (var i = 1; i < percentColors.length - 1; i++) {
            if (pct < percentColors[i].pct) {
                break;
            }
        }
        var lower = percentColors[i - 1];
        var upper = percentColors[i];
        var range = upper.pct - lower.pct;
        var rangePct = (pct - lower.pct) / range;
        var pctLower = 1 - rangePct;
        var pctUpper = rangePct;
        var color = {
            r: Math.floor(lower.color.r * pctLower + upper.color.r * pctUpper),
            g: Math.floor(lower.color.g * pctLower + upper.color.g * pctUpper),
            b: Math.floor(lower.color.b * pctLower + upper.color.b * pctUpper)
        };
        return new Color(color.r, color.g, color.b, 1);
        // or output as hex if preferred
    }

}

// SpiralGenerator ...
export class SpiralGenerator {

    static cache = {};
    static cache3D = {};

    // generate ...
    static generate(margin) {
        let size = margin * 2;
        if(SpiralGenerator.cache.hasOwnProperty(margin)) {
            return SpiralGenerator.cache[margin];
        }
        var resp = [];
        function rPush(vec) {
            // Если позиция на расстояние видимости (считаем честно, по кругу)
            let dist = Math.sqrt(Math.pow(vec.x - size / 2, 2) + Math.pow(vec.z - size / 2, 2));
            if(dist < margin) {
                resp.push(vec);
            }
        }
        let iInd = parseInt(size / 2);
        let jInd = parseInt(size / 2);
        let iStep = 1;
        let jStep = 1;
        rPush(new Vector(iInd, 0, jInd));
        for(let i = 0; i < size; i++) {
            for (let h = 0; h < i; h++) rPush(new Vector(iInd, 0, jInd += jStep));
            for (let v = 0; v < i; v++) rPush(new Vector(iInd += iStep, 0, jInd));
            jStep = -jStep;
            iStep = -iStep;
        }
        for(let h = 0; h < size - 1; h++) {
            rPush(new Vector(iInd, 0, jInd += jStep));
        }
        SpiralGenerator.cache[margin] = resp;
        return resp;
    }

    /**
     * generate3D
     * @param {Vector} vec_margin
     * @returns
     */
    static generate3D(vec_margin) {
        let cache_key = vec_margin.toString();
        if(SpiralGenerator.cache3D.hasOwnProperty(cache_key)) {
            return SpiralGenerator.cache3D[cache_key];
        }
        let resp        = [];
        let center      = new Vector(0, 0, 0);
        let exists      = [];
        const MAX_DIST  = vec_margin.x;
        for(let y = -vec_margin.y; y <= vec_margin.y; y++) {
            for(let x = -vec_margin.x; x <= vec_margin.x; x++) {
                for(let z = -vec_margin.z; z <= vec_margin.z; z++) {
                    let vec = new Vector(x, y, z);
                    let dist = Math.round(vec.distance(center) * 1000) / 1000;
                    if(dist <= MAX_DIST) {
                        let key = vec.toString();
                        if(exists.indexOf(key) < 0) {
                            resp.push({pos: vec, dist: dist});
                            exists[key] = true;
                        }
                    }
                }
            }
        }
        resp.sort(function(a, b) {
            return a.dist - b.dist;
        });
        SpiralGenerator.cache3D[cache_key] = resp;
        return resp;
    }

}

export class MyArray extends Array {
    sortBy(...args) {
        return this.sort(function(obj1, obj2) {
            if(!Game.world || !Game.world.localPlayer) {
                return;
            }
            let playerPos = Game.world.localPlayer.pos;
            let dist1 = Math.sqrt(Math.pow(playerPos.x - obj1.coord.x, 2) + Math.pow(playerPos.y - obj1.coord.y, 2));
            let dist2 = Math.sqrt(Math.pow(playerPos.x - obj2.coord.x, 2) + Math.pow(playerPos.y - obj2.coord.y, 2));
            if(dist1 > dist2) {
                return 1;
            } else if(dist2 > dist1) {
                return -1;
            }
            return 0;
        });
    }
}

function loadText(url, callback) {
    let xobj = new XMLHttpRequest();
    xobj.overrideMimeType('application/json');
    xobj.open('GET', url, true); // Replace 'my_data' with the path to your file
    xobj.onreadystatechange = function() {
        if (xobj.readyState == 4 && xobj.status == '200') {
            // Required use of an anonymous callback as .open will NOT return a value but simply returns undefined in asynchronous mode
            callback(xobj.responseText);
        }
    };
    xobj.send(null);
}

export class Vector4 {

    constructor(x, y, width, height) {
        this.x = x;
        this.y = y;
        this.width = width;
        this.height = height;
    }

}
<|MERGE_RESOLUTION|>--- conflicted
+++ resolved
@@ -1,700 +1,688 @@
-export const TX_CNT = 32;
-
-export class Mth {
-
-    static lerp(amount, value1, value2) {
-        amount = amount < 0 ? 0 : amount;
-        amount = amount > 1 ? 1 : amount;
-        return value1 + (value2 - value1) * amount;
-    }
-
-    static sin(a) {
-        return Math.sin(a);
-    }
-
-    static cos(a) {
-        return Math.cos(a);
-    }
-
-}
-
-// VectorCollector...
-export class VectorCollector {
-
-    constructor() {
-        this.clear();
-    }
-
-    clear() {
-        this.list = [];
-<<<<<<< HEAD
-    }
-    
-    add(vec, getter) {
-        if(!this.list[vec.x]) this.list[vec.x] = [];
-        if(!this.list[vec.x][vec.y]) this.list[vec.x][vec.y] = [];
-        if(!this.list[vec.x][vec.y][vec.z]) this.list[vec.x][vec.y][vec.z] = getter(vec);
-=======
-        this.count = 0;
-    }
-    
-    add(vec, value) {
-        if(!this.list[vec.x]) this.list[vec.x] = [];
-        if(!this.list[vec.x][vec.y]) this.list[vec.x][vec.y] = [];
-        if(!this.list[vec.x][vec.y][vec.z]) {
-            if (typeof value === 'function') {
-                value = value(vec);
-            }
-            this.list[vec.x][vec.y][vec.z] = value;
-            this.count++;
-        }
->>>>>>> 1e7d6012
-        return this.list[vec.x][vec.y][vec.z];
-    }
-
-    get() {
-        let resp = [];
-        for(let x in this.list) {
-            for(let y in this.list[x]) {
-                for(let z in this.list[x][y]) {
-                    resp.push(new Vector(x|0, y|0, z|0));
-                }
-            }
-        }
-        return resp;
-    }
-<<<<<<< HEAD
-=======
-    
-    getByVec(vec) {
-        if(!this.list[vec.x]) return null;
-        if(!this.list[vec.x][vec.y]) return null;
-        if(!this.list[vec.x][vec.y][vec.z]) null;
-        return this.list[vec.x][vec.y][vec.z];
-    }
-
-    sanitizeCache(max_count) {
-        if(this.count < max_count) {
-            return false;
-        }
-        /*
-        let keys = Object.keys(this.maps_cache);
-        if(keys.length > MAX_ENTR) {
-            let del_count = Math.floor(keys.length - MAX_ENTR * 0.333);
-            console.info('Clear maps_cache, del_count: ' + del_count);
-            for(let key of keys) {
-                if(--del_count == 0) {
-                    break;
-                }
-                delete(this.maps_cache[key]);
-            }
-        }
-        */
-    }
->>>>>>> 1e7d6012
-
-}
-
-// Color
-export class Color {
-
-    constructor(r, g, b, a) {
-        this.r = r;
-        this.g = g;
-        this.b = b;
-        this.a = a;
-    }
-
-    add(color) {
-        this.r += color.r;
-        this.g += color.g;
-        this.b += color.b;
-        this.a += color.a;
-        return this;
-    }
-
-    divide(color) {
-        this.r /= color.r;
-        this.g /= color.g;
-        this.b /= color.b;
-        this.a /= color.a;
-        return this;
-    }
-
-    toFloat()  {
-        return new Color(this.r / 255, this.g / 255, this.b / 255, this.a / 255);
-    }
-
-    toCSS()  {
-        return 'rgb(' + [this.r, this.g, this.b, this.a].join(',') + ')';
-    }
-
-}
-
-export class Vector {
-
-    static XN = new Vector(-1.0, 0.0, 0.0);
-    static XP = new Vector(1.0, 0.0, 0.0);
-    static YN = new Vector(0.0, -1.0, 0.0);
-    static YP = new Vector(0.0, 1.0, 0.0);
-    static ZN = new Vector(0.0, 0.0, -1.0);
-    static ZP = new Vector(0.0, 0.0, 1.0);
-    static ZERO = new Vector(0.0, 0.0, 0.0);
-
-    constructor(x, y, z) {
-        if(x instanceof Vector) {
-            this.x = x.x;
-            this.y = x.y;
-            this.z = x.z;
-            return;
-        } else if(typeof x == 'object') {
-            this.x = x.x;
-            this.y = x.y;
-            this.z = x.z;
-            return;
-        }
-        this.x = x || 0;
-        this.y = y || 0;
-        this.z = z || 0;
-    }
-
-    copyFrom(vec) {
-        this.x = vec.x;
-        this.y = vec.y;
-        this.z = vec.z;
-    }
-
-    equal(vec) {
-        return this.x === vec.x && this.y === vec.y && this.z === vec.z;
-    }
-
-    add(vec) {
-        return new Vector(this.x + vec.x, this.y + vec.y, this.z + vec.z);
-    }
-
-    sub(vec) {
-        return new Vector(this.x - vec.x, this.y - vec.y, this.z - vec.z);
-    }
-
-    mul(vec) {
-        return new Vector(this.x * vec.x, this.y * vec.y, this.z * vec.z);
-    }
-
-    div(vec) {
-        return new Vector(this.x / vec.x, this.y / vec.y, this.z / vec.z);
-    }
-
-    zero() {
-        this.x = 0;
-        this.y = 0;
-        this.z = 0;
-        return this;
-    }
-
-    swapYZ() {
-        return new Vector(this.x, this.z, this.y);
-    }
-
-    length() {
-        return Math.sqrt(this.x * this.x + this.y * this.y + this.z * this.z);
-    }
-
-    distance(vec) {
-        return this.sub(vec).length();
-    }
-
-    //
-    horizontalDistance(vec) {
-        let vec1 = new Vector(this.x, 0, this.z);
-        let vec2 = new Vector(vec.x, 0, vec.z);
-        return vec1.sub(vec2).length();
-    }
-
-    normal() {
-        if(this.x == 0 && this.y == 0 && this.z == 0) return new Vector(0, 0, 0);
-        let l = this.length();
-        return new Vector(this.x / l, this.y / l, this.z / l);
-    }
-
-    dot(vec) {
-        return this.x * vec.x + this.y * vec.y + this.z * vec.z;
-    }
-
-    round() {
-        return new Vector(
-            Math.round(this.x),
-            Math.round(this.y),
-            Math.round(this.z)
-        );
-    }
-
-    toInt() {
-        return new Vector(
-            this.x | 0,
-            this.y | 0,
-            this.z | 0
-        );
-    }
-
-    clone() {
-        return new Vector(
-            this.x,
-            this.y,
-            this.z
-        );
-    }
-
-    toArray() {
-        return [this.x, this.y, this.z];
-    }
-
-    toString() {
-        return '(' + this.x + ',' + this.y + ',' + this.z + ')';
-    }
-
-    toChunkKey() {
-        return 'c_' + this.x + '_' + this.y + '_' + this.z;
-        /*
-        // @ Метод быстрее в 3,5 раза на большом количестве вызовов, при малом количестве на 20% медленнее метода в лоб
-        if(!Vector.keys) {
-            Vector.keys = [];
-            Vector.keys_count = 0;
-        }
-        let resp = Vector.keys[this.x]?.[this.z]?.[this.y]
-        if(resp) {
-            return resp;
-        }
-        resp = 'c_' + this.x + '_' + this.y + '_' + this.z;
-        if(!Vector.keys[this.x]) {
-            Vector.keys[this.x] = [];
-        }
-        if(!Vector.keys[this.x][this.z]) {
-            Vector.keys[this.x][this.z] = [];
-        }
-        Vector.keys_count++;
-        return Vector.keys[this.x][this.z][this.y] = resp;
-        */
-    }
-
-}
-
-export let MULTIPLY = {
-    COLOR: {
-        WHITE: new Color(816 / 1024, 1008 / 1024, 0, 0),
-        GRASS: new Color(900 / 1024, 965 / 1024, 0, 0)
-    }
-};
-
-export let QUAD_FLAGS = {}
-    QUAD_FLAGS.NORMAL_UP = 1;
-    QUAD_FLAGS.MASK_BIOME = 2;
-
-export let ROTATE = {};
-    ROTATE.S = 1; // front
-    ROTATE.W = 2; // left
-    ROTATE.N = 3; // back
-    ROTATE.E = 4; // right
-
-
-export let NORMALS = {};
-    NORMALS.FORWARD          = new Vector(0, 0, 1);
-    NORMALS.BACK             = new Vector(0, 0, -1);
-    NORMALS.LEFT             = new Vector(-1, 0, 0);
-    NORMALS.RIGHT            = new Vector(1, 0, 0);
-    NORMALS.UP               = new Vector(0, 1, 0);
-    NORMALS.DOWN             = new Vector(0, -1, 0);
-
-// Direction enumeration
-export let DIRECTION = {};
-    DIRECTION.UP        = 1;
-    DIRECTION.DOWN      = 2;
-    DIRECTION.LEFT      = 3;
-    DIRECTION.RIGHT     = 4;
-    DIRECTION.FORWARD   = 5;
-    DIRECTION.BACK      = 6;
-
-// Direction names
-export let DIRECTION_NAME = {};
-    DIRECTION_NAME.up        = DIRECTION.UP;
-    DIRECTION_NAME.down      = DIRECTION.DOWN;
-    DIRECTION_NAME.left      = DIRECTION.LEFT;
-    DIRECTION_NAME.right     = DIRECTION.RIGHT;
-    DIRECTION_NAME.forward   = DIRECTION.FORWARD;
-    DIRECTION_NAME.back      = DIRECTION.BACK;
-
-export class Helpers {
-
-    // clamp
-    static clamp(x, min, max) {
-        if(!min) {
-            min = 0;
-        }
-        if(!max) {
-            max = 1;
-        }
-        if(x < min) return min;
-        if(x > max) return max;
-        return x;
-    }
-
-    // str byteToHex(uint8 byte)
-    // converts a single byte to a hex string
-    static byteToHex(byte) {
-        return ('0' + byte.toString(16)).slice(-2);
-    }
-
-    // str generateId(int len);
-    // len - must be an even number (default: 32)
-    static generateID() {
-        const len = 32;
-        let arr = new Uint8Array(len / 2);
-        window.crypto.getRandomValues(arr);
-        return Array.from(arr, Helpers.byteToHex).join('');
-    }
-
-    static distance(p, q) {
-        let dx   = p.x - q.x;
-        let dy   = p.y - q.y;
-        let dz   = p.z - q.z;
-        let dist = Math.sqrt(dx * dx + dy * dy + dz * dz);
-        return dist;
-    }
-
-    // getRandomInt...
-    static getRandomInt(min, max) {
-        min = Math.ceil(min);
-        max = Math.floor(max);
-        return Math.floor(Math.random() * (max - min)) + min; //Максимум не включается, минимум включается
-    }
-
-    static isDev() {
-        let loc = location.host;
-        return loc.indexOf('whiteframe.ru') < 0;
-    }
-
-    static createSkinLayer2(text, image, callback) {
-        let canvas          = document.createElement('canvas');
-        canvas.width        = 64;
-        canvas.height       = 64;
-        let ctx             = canvas.getContext('2d');
-        if(text) {
-            ctx.fillStyle       = '#f5f5f5';
-            ctx.fillRect(0, 0, 200, 200);
-            ctx.font            = 'bold 20px Arial';
-            ctx.fillStyle       = '#333333';
-            ctx.textAlign       = 'start';
-            ctx.textBaseline    = 'top';
-            ctx.fillText(text, 10, 10);
-        } else {
-            // img, sx, sy, swidth, sheight, x, y, width, height
-            // head
-            ctx.drawImage(image, 32, 0, 32, 16, 0, 0, 32, 16);
-            // body + right leg + right arm
-            ctx.drawImage(image, 0, 32, 56, 16, 0, 16, 56, 16);
-            // left leg
-            ctx.drawImage(image, 0, 48, 16, 16, 16, 48, 16, 16);
-            // left arm
-            ctx.drawImage(image, 0, 48, 48, 16, 32, 48, 16, 16);
-        }
-        canvas.toBlob(function(blob) {
-            let filefromblob = new File([blob], 'image.png', {type: 'image/png'});
-            callback(filefromblob);
-        }, 'image/png');
-    }
-
-    /* Canvas Donwload */
-    static downloadBlobPNG(blob, filename) {
-        /// create an "off-screen" anchor tag
-        let lnk = document.createElement('a'), e;
-        /// the key here is to set the download attribute of the a tag
-        lnk.download = filename;
-        /// convert canvas content to data-uri for link. When download
-        /// attribute is set the content pointed to by link will be
-        /// pushed as "download" in HTML5 capable browsers
-        lnk.href = URL.createObjectURL(blob);
-        /// create a "fake" click-event to trigger the download
-        if (document.createEvent) {
-            e = document.createEvent('MouseEvents');
-            e.initMouseEvent('click', true, true, window,
-            0, 0, 0, 0, 0, false, false, false,
-            false, 0, null);
-            lnk.dispatchEvent(e);
-        } else if (lnk.fireEvent) {
-            lnk.fireEvent('onclick');
-        }
-    }
-
-    // IntersectRayBrick
-    static IntersectRayBrick(ray, brick) {
-        // check whether initial point is inside the parallelepiped
-        if ((ray.start[0] >= brick.min_point[0]) &&
-            (ray.start[0] <= brick.max_point[0]) &&
-            (ray.start[1] >= brick.min_point[1]) &&
-            (ray.start[1] <= brick.max_point[1]) &&
-            (ray.start[2] >= brick.min_point[2]) &&
-            (ray.start[2] <= brick.max_point[2])) {
-            return true;
-        }
-        // ray parameter
-        let t_near = Number.MIN_SAFE_INTEGER;
-        let t_far = Number.MAX_SAFE_INTEGER;
-        let t1, t2;
-        // directions loop
-        for (let i = 0; i < 3; i++) {
-            if (Math.abs(ray.direction[i]) >= Number.EPSILON) {
-                t1 = (brick.min_point[i] - ray.start[i]) / ray.direction[i];
-                t2 = (brick.max_point[i] - ray.start[i]) / ray.direction[i];
-                if (t1 > t2) t1 = [t2, t2 = t1][0];
-                if (t1 > t_near) t_near = t1;
-                if (t2 < t_far) t_far = t2;
-                if (t_near > t_far) return false;
-                if (t_far < 0.0) return false;
-            } else {
-                if (ray.start[i] < brick.min_point[i] || ray.start[i] > brick.max_point[i]) {
-                    return false;
-                }
-            }
-        }
-        return (t_near <= t_far && t_far >=0);
-    }
-
-    static deg2rad(degrees) {
-        return degrees * (Math.PI / 180);
-    }
-
-    static rad2deg(radians) {
-        return radians * 180 / Math.PI;
-    }
-
-    static async loadJSON(url, callback) {
-        await loadText(url, function(text) {
-            callback(JSON.parse(text));
-        });
-    }
-
-    static saveJSON(data, filename) {
-        if(!data) {
-            console.error('No data')
-            return;
-        }
-        if(!filename) filename = 'console.json'
-        if(typeof data === "object"){
-            data = JSON.stringify(data); // , undefined, 4)
-        }
-        let blob = new Blob([data], {type: 'text/json'}),
-            e    = document.createEvent('MouseEvents'),
-            a    = document.createElement('a')
-        a.download = filename
-        a.href = window.URL.createObjectURL(blob)
-        a.dataset.downloadurl =  ['text/json', a.download, a.href].join(':')
-        e.initMouseEvent('click', true, false, window, 0, 0, 0, 0, 0, false, false, false, false, 0, null)
-        a.dispatchEvent(e)
-    }
-
-    // createGLProgram...
-    static createGLProgram(gl, obj, callback) {
-        let program = gl.createProgram();
-        // Compile vertex shader
-        let vertexShader = gl.createShader(gl.VERTEX_SHADER);
-        gl.shaderSource(vertexShader, obj.vertex);
-        gl.compileShader(vertexShader);
-        gl.attachShader(program, vertexShader);
-        gl.deleteShader(vertexShader);
-        if(!gl.getShaderParameter(vertexShader, gl.COMPILE_STATUS)) {
-            throw "Could not compile vertex shader!\n" + gl.getShaderInfoLog(vertexShader);
-        }
-        // Compile fragment shader
-        let fragmentShader = gl.createShader(gl.FRAGMENT_SHADER);
-        gl.shaderSource(fragmentShader, obj.fragment);
-        gl.compileShader(fragmentShader);
-        gl.attachShader(program, fragmentShader);
-        gl.deleteShader(fragmentShader);
-        if(!gl.getShaderParameter(fragmentShader, gl.COMPILE_STATUS)) {
-            throw "Could not compile fragment shader!\n" + gl.getShaderInfoLog(fragmentShader);
-        }
-        // Finish program
-        gl.linkProgram(program);
-        if(!gl.getProgramParameter(program, gl.LINK_STATUS)) {
-            throw 'Could not link the shader program!';
-        }
-        callback({
-            program
-        });
-    }
-
-    // lineRectCollide( line, rect )
-    //
-    // Checks if an axis-aligned line and a bounding box overlap.
-    // line = { y, x1, x2 } or line = { x, y1, y2 }
-    // rect = { x, y, size }
-    static lineRectCollide(line, rect) {
-        if(line.z != null) {
-            return  rect.z > line.z - rect.size / 2 &&
-                    rect.z < line.z + rect.size / 2 &&
-                    rect.x > line.x1 - rect.size / 2 &&
-                    rect.x < line.x2 + rect.size / 2;
-        }
-        return  rect.x > line.x - rect.size / 2 &&
-                rect.x < line.x + rect.size / 2 &&
-                rect.z > line.z1 - rect.size / 2 &&
-                rect.z < line.z2 + rect.size / 2;
-    }
-
-    // rectRectCollide( r1, r2 )
-    //
-    // Checks if two rectangles (x1, y1, x2, y2) overlap.
-    static rectRectCollide(r1, r2) {
-        if(r2.x1 > r1.x1 && r2.x1 < r1.x2 && r2.z1 > r1.z1 && r2.z1 < r1.z2 ) return true;
-        if(r2.x2 > r1.x1 && r2.x2 < r1.x2 && r2.z1 > r1.z1 && r2.z1 < r1.z2 ) return true;
-        if(r2.x2 > r1.x1 && r2.x2 < r1.x2 && r2.z2 > r1.z1 && r2.z2 < r1.z2 ) return true;
-        if(r2.x1 > r1.x1 && r2.x1 < r1.x2 && r2.z2 > r1.z1 && r2.z2 < r1.z2 ) return true;
-        return false;
-    }
-
-    // Return from green to red color depend on percentage
-    static getColorForPercentage(pct) {
-        var percentColors = [
-            {pct: 0.0, color: {r: 0xff, g: 0x00, b: 0}},
-            {pct: 0.5, color: {r: 0xff, g: 0xff, b: 0}},
-            {pct: 1.0, color: {r: 0x00, g: 0xff, b: 0}}
-        ];
-        for (var i = 1; i < percentColors.length - 1; i++) {
-            if (pct < percentColors[i].pct) {
-                break;
-            }
-        }
-        var lower = percentColors[i - 1];
-        var upper = percentColors[i];
-        var range = upper.pct - lower.pct;
-        var rangePct = (pct - lower.pct) / range;
-        var pctLower = 1 - rangePct;
-        var pctUpper = rangePct;
-        var color = {
-            r: Math.floor(lower.color.r * pctLower + upper.color.r * pctUpper),
-            g: Math.floor(lower.color.g * pctLower + upper.color.g * pctUpper),
-            b: Math.floor(lower.color.b * pctLower + upper.color.b * pctUpper)
-        };
-        return new Color(color.r, color.g, color.b, 1);
-        // or output as hex if preferred
-    }
-
-}
-
-// SpiralGenerator ...
-export class SpiralGenerator {
-
-    static cache = {};
-    static cache3D = {};
-
-    // generate ...
-    static generate(margin) {
-        let size = margin * 2;
-        if(SpiralGenerator.cache.hasOwnProperty(margin)) {
-            return SpiralGenerator.cache[margin];
-        }
-        var resp = [];
-        function rPush(vec) {
-            // Если позиция на расстояние видимости (считаем честно, по кругу)
-            let dist = Math.sqrt(Math.pow(vec.x - size / 2, 2) + Math.pow(vec.z - size / 2, 2));
-            if(dist < margin) {
-                resp.push(vec);
-            }
-        }
-        let iInd = parseInt(size / 2);
-        let jInd = parseInt(size / 2);
-        let iStep = 1;
-        let jStep = 1;
-        rPush(new Vector(iInd, 0, jInd));
-        for(let i = 0; i < size; i++) {
-            for (let h = 0; h < i; h++) rPush(new Vector(iInd, 0, jInd += jStep));
-            for (let v = 0; v < i; v++) rPush(new Vector(iInd += iStep, 0, jInd));
-            jStep = -jStep;
-            iStep = -iStep;
-        }
-        for(let h = 0; h < size - 1; h++) {
-            rPush(new Vector(iInd, 0, jInd += jStep));
-        }
-        SpiralGenerator.cache[margin] = resp;
-        return resp;
-    }
-
-    /**
-     * generate3D
-     * @param {Vector} vec_margin
-     * @returns
-     */
-    static generate3D(vec_margin) {
-        let cache_key = vec_margin.toString();
-        if(SpiralGenerator.cache3D.hasOwnProperty(cache_key)) {
-            return SpiralGenerator.cache3D[cache_key];
-        }
-        let resp        = [];
-        let center      = new Vector(0, 0, 0);
-        let exists      = [];
-        const MAX_DIST  = vec_margin.x;
-        for(let y = -vec_margin.y; y <= vec_margin.y; y++) {
-            for(let x = -vec_margin.x; x <= vec_margin.x; x++) {
-                for(let z = -vec_margin.z; z <= vec_margin.z; z++) {
-                    let vec = new Vector(x, y, z);
-                    let dist = Math.round(vec.distance(center) * 1000) / 1000;
-                    if(dist <= MAX_DIST) {
-                        let key = vec.toString();
-                        if(exists.indexOf(key) < 0) {
-                            resp.push({pos: vec, dist: dist});
-                            exists[key] = true;
-                        }
-                    }
-                }
-            }
-        }
-        resp.sort(function(a, b) {
-            return a.dist - b.dist;
-        });
-        SpiralGenerator.cache3D[cache_key] = resp;
-        return resp;
-    }
-
-}
-
-export class MyArray extends Array {
-    sortBy(...args) {
-        return this.sort(function(obj1, obj2) {
-            if(!Game.world || !Game.world.localPlayer) {
-                return;
-            }
-            let playerPos = Game.world.localPlayer.pos;
-            let dist1 = Math.sqrt(Math.pow(playerPos.x - obj1.coord.x, 2) + Math.pow(playerPos.y - obj1.coord.y, 2));
-            let dist2 = Math.sqrt(Math.pow(playerPos.x - obj2.coord.x, 2) + Math.pow(playerPos.y - obj2.coord.y, 2));
-            if(dist1 > dist2) {
-                return 1;
-            } else if(dist2 > dist1) {
-                return -1;
-            }
-            return 0;
-        });
-    }
-}
-
-function loadText(url, callback) {
-    let xobj = new XMLHttpRequest();
-    xobj.overrideMimeType('application/json');
-    xobj.open('GET', url, true); // Replace 'my_data' with the path to your file
-    xobj.onreadystatechange = function() {
-        if (xobj.readyState == 4 && xobj.status == '200') {
-            // Required use of an anonymous callback as .open will NOT return a value but simply returns undefined in asynchronous mode
-            callback(xobj.responseText);
-        }
-    };
-    xobj.send(null);
-}
-
-export class Vector4 {
-
-    constructor(x, y, width, height) {
-        this.x = x;
-        this.y = y;
-        this.width = width;
-        this.height = height;
-    }
-
-}
+export const TX_CNT = 32;
+
+export class Mth {
+
+    static lerp(amount, value1, value2) {
+        amount = amount < 0 ? 0 : amount;
+        amount = amount > 1 ? 1 : amount;
+        return value1 + (value2 - value1) * amount;
+    }
+
+    static sin(a) {
+        return Math.sin(a);
+    }
+
+    static cos(a) {
+        return Math.cos(a);
+    }
+
+}
+
+// VectorCollector...
+export class VectorCollector {
+
+    constructor() {
+        this.clear();
+    }
+
+    clear() {
+        this.list = [];
+        this.count = 0;
+    }
+    
+    add(vec, value) {
+        if(!this.list[vec.x]) this.list[vec.x] = [];
+        if(!this.list[vec.x][vec.y]) this.list[vec.x][vec.y] = [];
+        if(!this.list[vec.x][vec.y][vec.z]) {
+            if (typeof value === 'function') {
+                value = value(vec);
+            }
+            this.list[vec.x][vec.y][vec.z] = value;
+            this.count++;
+        }
+        return this.list[vec.x][vec.y][vec.z];
+    }
+
+    get() {
+        let resp = [];
+        for(let x in this.list) {
+            for(let y in this.list[x]) {
+                for(let z in this.list[x][y]) {
+                    resp.push(new Vector(x|0, y|0, z|0));
+                }
+            }
+        }
+        return resp;
+    }
+
+    getByVec(vec) {
+        if(!this.list[vec.x]) return null;
+        if(!this.list[vec.x][vec.y]) return null;
+        if(!this.list[vec.x][vec.y][vec.z]) null;
+        return this.list[vec.x][vec.y][vec.z];
+    }
+
+    sanitizeCache(max_count) {
+        if(this.count < max_count) {
+            return false;
+        }
+        /*
+        let keys = Object.keys(this.maps_cache);
+        if(keys.length > MAX_ENTR) {
+            let del_count = Math.floor(keys.length - MAX_ENTR * 0.333);
+            console.info('Clear maps_cache, del_count: ' + del_count);
+            for(let key of keys) {
+                if(--del_count == 0) {
+                    break;
+                }
+                delete(this.maps_cache[key]);
+            }
+        }
+        */
+    }
+
+}
+
+// Color
+export class Color {
+
+    constructor(r, g, b, a) {
+        this.r = r;
+        this.g = g;
+        this.b = b;
+        this.a = a;
+    }
+
+    add(color) {
+        this.r += color.r;
+        this.g += color.g;
+        this.b += color.b;
+        this.a += color.a;
+        return this;
+    }
+
+    divide(color) {
+        this.r /= color.r;
+        this.g /= color.g;
+        this.b /= color.b;
+        this.a /= color.a;
+        return this;
+    }
+
+    toFloat()  {
+        return new Color(this.r / 255, this.g / 255, this.b / 255, this.a / 255);
+    }
+
+    toCSS()  {
+        return 'rgb(' + [this.r, this.g, this.b, this.a].join(',') + ')';
+    }
+
+}
+
+export class Vector {
+
+    static XN = new Vector(-1.0, 0.0, 0.0);
+    static XP = new Vector(1.0, 0.0, 0.0);
+    static YN = new Vector(0.0, -1.0, 0.0);
+    static YP = new Vector(0.0, 1.0, 0.0);
+    static ZN = new Vector(0.0, 0.0, -1.0);
+    static ZP = new Vector(0.0, 0.0, 1.0);
+    static ZERO = new Vector(0.0, 0.0, 0.0);
+
+    constructor(x, y, z) {
+        if(x instanceof Vector) {
+            this.x = x.x;
+            this.y = x.y;
+            this.z = x.z;
+            return;
+        } else if(typeof x == 'object') {
+            this.x = x.x;
+            this.y = x.y;
+            this.z = x.z;
+            return;
+        }
+        this.x = x || 0;
+        this.y = y || 0;
+        this.z = z || 0;
+    }
+
+    copyFrom(vec) {
+        this.x = vec.x;
+        this.y = vec.y;
+        this.z = vec.z;
+    }
+
+    equal(vec) {
+        return this.x === vec.x && this.y === vec.y && this.z === vec.z;
+    }
+
+    add(vec) {
+        return new Vector(this.x + vec.x, this.y + vec.y, this.z + vec.z);
+    }
+
+    sub(vec) {
+        return new Vector(this.x - vec.x, this.y - vec.y, this.z - vec.z);
+    }
+
+    mul(vec) {
+        return new Vector(this.x * vec.x, this.y * vec.y, this.z * vec.z);
+    }
+
+    div(vec) {
+        return new Vector(this.x / vec.x, this.y / vec.y, this.z / vec.z);
+    }
+
+    zero() {
+        this.x = 0;
+        this.y = 0;
+        this.z = 0;
+        return this;
+    }
+
+    swapYZ() {
+        return new Vector(this.x, this.z, this.y);
+    }
+
+    length() {
+        return Math.sqrt(this.x * this.x + this.y * this.y + this.z * this.z);
+    }
+
+    distance(vec) {
+        return this.sub(vec).length();
+    }
+
+    //
+    horizontalDistance(vec) {
+        let vec1 = new Vector(this.x, 0, this.z);
+        let vec2 = new Vector(vec.x, 0, vec.z);
+        return vec1.sub(vec2).length();
+    }
+
+    normal() {
+        if(this.x == 0 && this.y == 0 && this.z == 0) return new Vector(0, 0, 0);
+        let l = this.length();
+        return new Vector(this.x / l, this.y / l, this.z / l);
+    }
+
+    dot(vec) {
+        return this.x * vec.x + this.y * vec.y + this.z * vec.z;
+    }
+
+    round() {
+        return new Vector(
+            Math.round(this.x),
+            Math.round(this.y),
+            Math.round(this.z)
+        );
+    }
+
+    toInt() {
+        return new Vector(
+            this.x | 0,
+            this.y | 0,
+            this.z | 0
+        );
+    }
+
+    clone() {
+        return new Vector(
+            this.x,
+            this.y,
+            this.z
+        );
+    }
+
+    toArray() {
+        return [this.x, this.y, this.z];
+    }
+
+    toString() {
+        return '(' + this.x + ',' + this.y + ',' + this.z + ')';
+    }
+
+    toChunkKey() {
+        return 'c_' + this.x + '_' + this.y + '_' + this.z;
+        /*
+        // @ Метод быстрее в 3,5 раза на большом количестве вызовов, при малом количестве на 20% медленнее метода в лоб
+        if(!Vector.keys) {
+            Vector.keys = [];
+            Vector.keys_count = 0;
+        }
+        let resp = Vector.keys[this.x]?.[this.z]?.[this.y]
+        if(resp) {
+            return resp;
+        }
+        resp = 'c_' + this.x + '_' + this.y + '_' + this.z;
+        if(!Vector.keys[this.x]) {
+            Vector.keys[this.x] = [];
+        }
+        if(!Vector.keys[this.x][this.z]) {
+            Vector.keys[this.x][this.z] = [];
+        }
+        Vector.keys_count++;
+        return Vector.keys[this.x][this.z][this.y] = resp;
+        */
+    }
+
+}
+
+export let MULTIPLY = {
+    COLOR: {
+        WHITE: new Color(816 / 1024, 1008 / 1024, 0, 0),
+        GRASS: new Color(900 / 1024, 965 / 1024, 0, 0)
+    }
+};
+
+export let QUAD_FLAGS = {}
+    QUAD_FLAGS.NORMAL_UP = 1;
+    QUAD_FLAGS.MASK_BIOME = 2;
+
+export let ROTATE = {};
+    ROTATE.S = 1; // front
+    ROTATE.W = 2; // left
+    ROTATE.N = 3; // back
+    ROTATE.E = 4; // right
+
+
+export let NORMALS = {};
+    NORMALS.FORWARD          = new Vector(0, 0, 1);
+    NORMALS.BACK             = new Vector(0, 0, -1);
+    NORMALS.LEFT             = new Vector(-1, 0, 0);
+    NORMALS.RIGHT            = new Vector(1, 0, 0);
+    NORMALS.UP               = new Vector(0, 1, 0);
+    NORMALS.DOWN             = new Vector(0, -1, 0);
+
+// Direction enumeration
+export let DIRECTION = {};
+    DIRECTION.UP        = 1;
+    DIRECTION.DOWN      = 2;
+    DIRECTION.LEFT      = 3;
+    DIRECTION.RIGHT     = 4;
+    DIRECTION.FORWARD   = 5;
+    DIRECTION.BACK      = 6;
+
+// Direction names
+export let DIRECTION_NAME = {};
+    DIRECTION_NAME.up        = DIRECTION.UP;
+    DIRECTION_NAME.down      = DIRECTION.DOWN;
+    DIRECTION_NAME.left      = DIRECTION.LEFT;
+    DIRECTION_NAME.right     = DIRECTION.RIGHT;
+    DIRECTION_NAME.forward   = DIRECTION.FORWARD;
+    DIRECTION_NAME.back      = DIRECTION.BACK;
+
+export class Helpers {
+
+    // clamp
+    static clamp(x, min, max) {
+        if(!min) {
+            min = 0;
+        }
+        if(!max) {
+            max = 1;
+        }
+        if(x < min) return min;
+        if(x > max) return max;
+        return x;
+    }
+
+    // str byteToHex(uint8 byte)
+    // converts a single byte to a hex string
+    static byteToHex(byte) {
+        return ('0' + byte.toString(16)).slice(-2);
+    }
+
+    // str generateId(int len);
+    // len - must be an even number (default: 32)
+    static generateID() {
+        const len = 32;
+        let arr = new Uint8Array(len / 2);
+        window.crypto.getRandomValues(arr);
+        return Array.from(arr, Helpers.byteToHex).join('');
+    }
+
+    static distance(p, q) {
+        let dx   = p.x - q.x;
+        let dy   = p.y - q.y;
+        let dz   = p.z - q.z;
+        let dist = Math.sqrt(dx * dx + dy * dy + dz * dz);
+        return dist;
+    }
+
+    // getRandomInt...
+    static getRandomInt(min, max) {
+        min = Math.ceil(min);
+        max = Math.floor(max);
+        return Math.floor(Math.random() * (max - min)) + min; //Максимум не включается, минимум включается
+    }
+
+    static isDev() {
+        let loc = location.host;
+        return loc.indexOf('whiteframe.ru') < 0;
+    }
+
+    static createSkinLayer2(text, image, callback) {
+        let canvas          = document.createElement('canvas');
+        canvas.width        = 64;
+        canvas.height       = 64;
+        let ctx             = canvas.getContext('2d');
+        if(text) {
+            ctx.fillStyle       = '#f5f5f5';
+            ctx.fillRect(0, 0, 200, 200);
+            ctx.font            = 'bold 20px Arial';
+            ctx.fillStyle       = '#333333';
+            ctx.textAlign       = 'start';
+            ctx.textBaseline    = 'top';
+            ctx.fillText(text, 10, 10);
+        } else {
+            // img, sx, sy, swidth, sheight, x, y, width, height
+            // head
+            ctx.drawImage(image, 32, 0, 32, 16, 0, 0, 32, 16);
+            // body + right leg + right arm
+            ctx.drawImage(image, 0, 32, 56, 16, 0, 16, 56, 16);
+            // left leg
+            ctx.drawImage(image, 0, 48, 16, 16, 16, 48, 16, 16);
+            // left arm
+            ctx.drawImage(image, 0, 48, 48, 16, 32, 48, 16, 16);
+        }
+        canvas.toBlob(function(blob) {
+            let filefromblob = new File([blob], 'image.png', {type: 'image/png'});
+            callback(filefromblob);
+        }, 'image/png');
+    }
+
+    /* Canvas Donwload */
+    static downloadBlobPNG(blob, filename) {
+        /// create an "off-screen" anchor tag
+        let lnk = document.createElement('a'), e;
+        /// the key here is to set the download attribute of the a tag
+        lnk.download = filename;
+        /// convert canvas content to data-uri for link. When download
+        /// attribute is set the content pointed to by link will be
+        /// pushed as "download" in HTML5 capable browsers
+        lnk.href = URL.createObjectURL(blob);
+        /// create a "fake" click-event to trigger the download
+        if (document.createEvent) {
+            e = document.createEvent('MouseEvents');
+            e.initMouseEvent('click', true, true, window,
+            0, 0, 0, 0, 0, false, false, false,
+            false, 0, null);
+            lnk.dispatchEvent(e);
+        } else if (lnk.fireEvent) {
+            lnk.fireEvent('onclick');
+        }
+    }
+
+    // IntersectRayBrick
+    static IntersectRayBrick(ray, brick) {
+        // check whether initial point is inside the parallelepiped
+        if ((ray.start[0] >= brick.min_point[0]) &&
+            (ray.start[0] <= brick.max_point[0]) &&
+            (ray.start[1] >= brick.min_point[1]) &&
+            (ray.start[1] <= brick.max_point[1]) &&
+            (ray.start[2] >= brick.min_point[2]) &&
+            (ray.start[2] <= brick.max_point[2])) {
+            return true;
+        }
+        // ray parameter
+        let t_near = Number.MIN_SAFE_INTEGER;
+        let t_far = Number.MAX_SAFE_INTEGER;
+        let t1, t2;
+        // directions loop
+        for (let i = 0; i < 3; i++) {
+            if (Math.abs(ray.direction[i]) >= Number.EPSILON) {
+                t1 = (brick.min_point[i] - ray.start[i]) / ray.direction[i];
+                t2 = (brick.max_point[i] - ray.start[i]) / ray.direction[i];
+                if (t1 > t2) t1 = [t2, t2 = t1][0];
+                if (t1 > t_near) t_near = t1;
+                if (t2 < t_far) t_far = t2;
+                if (t_near > t_far) return false;
+                if (t_far < 0.0) return false;
+            } else {
+                if (ray.start[i] < brick.min_point[i] || ray.start[i] > brick.max_point[i]) {
+                    return false;
+                }
+            }
+        }
+        return (t_near <= t_far && t_far >=0);
+    }
+
+    static deg2rad(degrees) {
+        return degrees * (Math.PI / 180);
+    }
+
+    static rad2deg(radians) {
+        return radians * 180 / Math.PI;
+    }
+
+    static async loadJSON(url, callback) {
+        await loadText(url, function(text) {
+            callback(JSON.parse(text));
+        });
+    }
+
+    static saveJSON(data, filename) {
+        if(!data) {
+            console.error('No data')
+            return;
+        }
+        if(!filename) filename = 'console.json'
+        if(typeof data === "object"){
+            data = JSON.stringify(data); // , undefined, 4)
+        }
+        let blob = new Blob([data], {type: 'text/json'}),
+            e    = document.createEvent('MouseEvents'),
+            a    = document.createElement('a')
+        a.download = filename
+        a.href = window.URL.createObjectURL(blob)
+        a.dataset.downloadurl =  ['text/json', a.download, a.href].join(':')
+        e.initMouseEvent('click', true, false, window, 0, 0, 0, 0, 0, false, false, false, false, 0, null)
+        a.dispatchEvent(e)
+    }
+
+    // createGLProgram...
+    static createGLProgram(gl, obj, callback) {
+        let program = gl.createProgram();
+        // Compile vertex shader
+        let vertexShader = gl.createShader(gl.VERTEX_SHADER);
+        gl.shaderSource(vertexShader, obj.vertex);
+        gl.compileShader(vertexShader);
+        gl.attachShader(program, vertexShader);
+        gl.deleteShader(vertexShader);
+        if(!gl.getShaderParameter(vertexShader, gl.COMPILE_STATUS)) {
+            throw "Could not compile vertex shader!\n" + gl.getShaderInfoLog(vertexShader);
+        }
+        // Compile fragment shader
+        let fragmentShader = gl.createShader(gl.FRAGMENT_SHADER);
+        gl.shaderSource(fragmentShader, obj.fragment);
+        gl.compileShader(fragmentShader);
+        gl.attachShader(program, fragmentShader);
+        gl.deleteShader(fragmentShader);
+        if(!gl.getShaderParameter(fragmentShader, gl.COMPILE_STATUS)) {
+            throw "Could not compile fragment shader!\n" + gl.getShaderInfoLog(fragmentShader);
+        }
+        // Finish program
+        gl.linkProgram(program);
+        if(!gl.getProgramParameter(program, gl.LINK_STATUS)) {
+            throw 'Could not link the shader program!';
+        }
+        callback({
+            program
+        });
+    }
+
+    // lineRectCollide( line, rect )
+    //
+    // Checks if an axis-aligned line and a bounding box overlap.
+    // line = { y, x1, x2 } or line = { x, y1, y2 }
+    // rect = { x, y, size }
+    static lineRectCollide(line, rect) {
+        if(line.z != null) {
+            return  rect.z > line.z - rect.size / 2 &&
+                    rect.z < line.z + rect.size / 2 &&
+                    rect.x > line.x1 - rect.size / 2 &&
+                    rect.x < line.x2 + rect.size / 2;
+        }
+        return  rect.x > line.x - rect.size / 2 &&
+                rect.x < line.x + rect.size / 2 &&
+                rect.z > line.z1 - rect.size / 2 &&
+                rect.z < line.z2 + rect.size / 2;
+    }
+
+    // rectRectCollide( r1, r2 )
+    //
+    // Checks if two rectangles (x1, y1, x2, y2) overlap.
+    static rectRectCollide(r1, r2) {
+        if(r2.x1 > r1.x1 && r2.x1 < r1.x2 && r2.z1 > r1.z1 && r2.z1 < r1.z2 ) return true;
+        if(r2.x2 > r1.x1 && r2.x2 < r1.x2 && r2.z1 > r1.z1 && r2.z1 < r1.z2 ) return true;
+        if(r2.x2 > r1.x1 && r2.x2 < r1.x2 && r2.z2 > r1.z1 && r2.z2 < r1.z2 ) return true;
+        if(r2.x1 > r1.x1 && r2.x1 < r1.x2 && r2.z2 > r1.z1 && r2.z2 < r1.z2 ) return true;
+        return false;
+    }
+
+    // Return from green to red color depend on percentage
+    static getColorForPercentage(pct) {
+        var percentColors = [
+            {pct: 0.0, color: {r: 0xff, g: 0x00, b: 0}},
+            {pct: 0.5, color: {r: 0xff, g: 0xff, b: 0}},
+            {pct: 1.0, color: {r: 0x00, g: 0xff, b: 0}}
+        ];
+        for (var i = 1; i < percentColors.length - 1; i++) {
+            if (pct < percentColors[i].pct) {
+                break;
+            }
+        }
+        var lower = percentColors[i - 1];
+        var upper = percentColors[i];
+        var range = upper.pct - lower.pct;
+        var rangePct = (pct - lower.pct) / range;
+        var pctLower = 1 - rangePct;
+        var pctUpper = rangePct;
+        var color = {
+            r: Math.floor(lower.color.r * pctLower + upper.color.r * pctUpper),
+            g: Math.floor(lower.color.g * pctLower + upper.color.g * pctUpper),
+            b: Math.floor(lower.color.b * pctLower + upper.color.b * pctUpper)
+        };
+        return new Color(color.r, color.g, color.b, 1);
+        // or output as hex if preferred
+    }
+
+}
+
+// SpiralGenerator ...
+export class SpiralGenerator {
+
+    static cache = {};
+    static cache3D = {};
+
+    // generate ...
+    static generate(margin) {
+        let size = margin * 2;
+        if(SpiralGenerator.cache.hasOwnProperty(margin)) {
+            return SpiralGenerator.cache[margin];
+        }
+        var resp = [];
+        function rPush(vec) {
+            // Если позиция на расстояние видимости (считаем честно, по кругу)
+            let dist = Math.sqrt(Math.pow(vec.x - size / 2, 2) + Math.pow(vec.z - size / 2, 2));
+            if(dist < margin) {
+                resp.push(vec);
+            }
+        }
+        let iInd = parseInt(size / 2);
+        let jInd = parseInt(size / 2);
+        let iStep = 1;
+        let jStep = 1;
+        rPush(new Vector(iInd, 0, jInd));
+        for(let i = 0; i < size; i++) {
+            for (let h = 0; h < i; h++) rPush(new Vector(iInd, 0, jInd += jStep));
+            for (let v = 0; v < i; v++) rPush(new Vector(iInd += iStep, 0, jInd));
+            jStep = -jStep;
+            iStep = -iStep;
+        }
+        for(let h = 0; h < size - 1; h++) {
+            rPush(new Vector(iInd, 0, jInd += jStep));
+        }
+        SpiralGenerator.cache[margin] = resp;
+        return resp;
+    }
+
+    /**
+     * generate3D
+     * @param {Vector} vec_margin
+     * @returns
+     */
+    static generate3D(vec_margin) {
+        let cache_key = vec_margin.toString();
+        if(SpiralGenerator.cache3D.hasOwnProperty(cache_key)) {
+            return SpiralGenerator.cache3D[cache_key];
+        }
+        let resp        = [];
+        let center      = new Vector(0, 0, 0);
+        let exists      = [];
+        const MAX_DIST  = vec_margin.x;
+        for(let y = -vec_margin.y; y <= vec_margin.y; y++) {
+            for(let x = -vec_margin.x; x <= vec_margin.x; x++) {
+                for(let z = -vec_margin.z; z <= vec_margin.z; z++) {
+                    let vec = new Vector(x, y, z);
+                    let dist = Math.round(vec.distance(center) * 1000) / 1000;
+                    if(dist <= MAX_DIST) {
+                        let key = vec.toString();
+                        if(exists.indexOf(key) < 0) {
+                            resp.push({pos: vec, dist: dist});
+                            exists[key] = true;
+                        }
+                    }
+                }
+            }
+        }
+        resp.sort(function(a, b) {
+            return a.dist - b.dist;
+        });
+        SpiralGenerator.cache3D[cache_key] = resp;
+        return resp;
+    }
+
+}
+
+export class MyArray extends Array {
+    sortBy(...args) {
+        return this.sort(function(obj1, obj2) {
+            if(!Game.world || !Game.world.localPlayer) {
+                return;
+            }
+            let playerPos = Game.world.localPlayer.pos;
+            let dist1 = Math.sqrt(Math.pow(playerPos.x - obj1.coord.x, 2) + Math.pow(playerPos.y - obj1.coord.y, 2));
+            let dist2 = Math.sqrt(Math.pow(playerPos.x - obj2.coord.x, 2) + Math.pow(playerPos.y - obj2.coord.y, 2));
+            if(dist1 > dist2) {
+                return 1;
+            } else if(dist2 > dist1) {
+                return -1;
+            }
+            return 0;
+        });
+    }
+}
+
+function loadText(url, callback) {
+    let xobj = new XMLHttpRequest();
+    xobj.overrideMimeType('application/json');
+    xobj.open('GET', url, true); // Replace 'my_data' with the path to your file
+    xobj.onreadystatechange = function() {
+        if (xobj.readyState == 4 && xobj.status == '200') {
+            // Required use of an anonymous callback as .open will NOT return a value but simply returns undefined in asynchronous mode
+            callback(xobj.responseText);
+        }
+    };
+    xobj.send(null);
+}
+
+export class Vector4 {
+
+    constructor(x, y, width, height) {
+        this.x = x;
+        this.y = y;
+        this.width = width;
+        this.height = height;
+    }
+
+}