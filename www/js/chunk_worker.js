--- conflicted
+++ resolved
@@ -1,758 +1,741 @@
-let queue               = [];
-
-// Modules
-let Vector              = null;
-let BLOCK               = null;
-let CHUNK_SIZE_X        = null;
-let CHUNK_SIZE_Y        = null;
-let CHUNK_SIZE_Z        = null;
-let CHUNK_BLOCKS        = null;
-let CHUNK_SIZE_Y_MAX    = null;
-let MAX_CAVES_LEVEL     = null;
-let VectorCollector     = null;
-
-let MAX_TORCH_POWER     = 16;
-
-// Vars
-let all_blocks          = []; // 1. All blocks
-let chunks              = {};
-let terrainGenerator    = null;
-
-// ChunkManager
-class ChunkManager {
-
-    // Возвращает координаты чанка по глобальным абсолютным координатам
-    getChunkAddr(x, y, z) {
-        return BLOCK.getChunkAddr(x, y, z);
-    }
-
-    /**
-     *
-     * @param {Vector} pos
-     * @returns
-     */
-    getPosChunkKey(pos) {
-        return pos.toChunkKey();
-    }
-
-    // Get
-    getChunk(pos) {
-        let k = this.getPosChunkKey(pos);
-        if(chunks.hasOwnProperty(k)) {
-            return chunks[k];
-        }
-        return null;
-    }
-
-    // Возвращает блок по абслютным координатам
-    getBlock(x, y, z) {
-        // определяем относительные координаты чанка
-        let chunkAddr = this.getChunkAddr(x, y, z);
-        // обращаемся к чанку
-        let chunk = this.getChunk(chunkAddr);
-        // если чанк найден
-        if(chunk) {
-            // просим вернуть блок передав абсолютные координаты
-            return chunk.getBlock(x, y, z);
-        }
-        return BLOCK.DUMMY;
-    }
-
-}
-
-// Chunk
-class Chunk {
-
-    constructor(args) {
-        this.instanced_blocks = {
-            CONCRETE: blocks.CONCRETE
-        };
-        Object.assign(this, args);
-        this.addr = new Vector(this.addr.x, this.addr.y, this.addr.z);
-    }
-
-    init(chunkManager) {
-        this.chunkManager = chunkManager;
-        // Variables
-        this.vertices_length    = 0;
-        this.vertices           = {};
-        this.dirty              = true;
-        this.fluid_blocks       = [];
-        this.gravity_blocks     = [];
-        this.lights             = [];
-        this.lightmap           = null;
-        this.timers             = {
-            init:               null,
-            generate_terrain:   null,
-            apply_modify:       null,
-            build_vertices:     null
-        };
-        // 1. Initialise world array
-        this.timers.init = performance.now();
-        this.blocks = new Array(this.size.x);
-        for(let x = 0; x < this.size.x; x++) {
-            this.blocks[x] = new Array(this.size.z);
-            for(let z = 0; z < this.size.z; z++) {
-                this.blocks[x][z] = [];
-            }
-        }
-        this.timers.init = Math.round((performance.now() - this.timers.init) * 1000) / 1000;
-        // 2. Generate terrain
-        this.timers.generate_terrain = performance.now();
-        this.map = terrainGenerator.generate(this);
-        let c = {
-            key:    this.key,
-            blocks: this.blocks,
-            map:    this.map
-        };
-        // console.log(JSON.stringify(c).length);
-        this.timers.generate_terrain = Math.round((performance.now() - this.timers.generate_terrain) * 1000) / 1000;
-        // 3. Apply modify_list
-        this.timers.apply_modify = performance.now();
-        this.applyModifyList();
-        this.timers.apply_modify = Math.round((performance.now() - this.timers.apply_modify) * 1000) / 1000;
-        //  4. Find lights
-        this.findLights();
-        // 5. Result
-        postMessage(['blocks_generated', c]);
-    }
-
-    // Процедура поиска всех источников света в чанке
-    findLights() {
-        this.lights = [];
-        for(let y = 0; y < this.size.y; y++) {
-            for(let x = 0; x < this.size.x; x++) {
-                for(let z = 0; z < this.size.z; z++) {
-                    let block = this.blocks[x][z][y];
-                    if(block && block.light_power) {
-                        this.lights.push({
-                            power: block.light_power,
-                            pos: new Vector(x, y, z)
-                        });
-                    }
-                }
-            }
-        }
-    }
-
-    //
-    applyModifyList() {
-        if(!this.modify_list) {
-            return;
-        }
-        for(let key of Object.keys(this.modify_list)) {
-            let m           = this.modify_list[key];
-            let pos         = key.split(',');
-            if(m.id < 1) {
-                pos = new Vector(pos[0], pos[1], pos[2]);
-                pos = BLOCK.getBlockIndex(pos);
-                this.blocks[pos.x][pos.z][pos.y] = null;
-                continue;
-            }
-            let type        = BLOCK.fromId(m.id);
-            if(type.id == -1) {
-                console.error(pos, m);
-                return;
-            }
-            let rotate      = m.rotate ? m.rotate : null;
-            let entity_id   = m.entity_id ? m.entity_id : null;
-            let extra_data  = m.extra_data ? m.extra_data : null;
-            this.setBlock(pos[0] | 0, pos[1] | 0, pos[2] | 0, type, false, m.power, rotate, entity_id, extra_data);
-        }
-    }
-
-    // Get the type of the block at the specified position.
-    // Mostly for neatness, since accessing the array
-    // directly is easier and faster.
-    getBlock(ox, oy, oz) {
-        let x = ox - this.coord.x;
-        let y = oy - this.coord.y;
-        let z = oz - this.coord.z;
-        if(x < 0 || y < 0 || x > this.size.x - 1 || y > this.size.y - 1 || z > this.size.z - 1) {
-            return BLOCK.DUMMY;
-        };
-        if(z < 0 || z >= this.size.y) {
-            return BLOCK.DUMMY;
-        }
-        let block = null;
-        try {
-            block = this.blocks[x][z][y];
-        } catch(e) {
-            console.error(e);
-            console.log(x, y, z);
-            debugger;
-        }
-        if(block == null) {
-            return blocks.AIR;
-        }
-        return block || BLOCK.DUMMY;
-    }
-
-    // setBlock
-    setBlock(x, y, z, orig_type, is_modify, power, rotate, entity_id, extra_data) {
-        // fix rotate
-        if(rotate && typeof rotate === 'object') {
-            rotate = new Vector(
-                Math.round(rotate.x * 10) / 10,
-                Math.round(rotate.y * 10) / 10,
-                Math.round(rotate.z * 10) / 10
-            );
-        } else {
-            rotate = null;
-        };
-        // fix power
-        if(typeof power === 'undefined' || power === null) {
-            power = 1.0;
-        }
-        power = Math.round(power * 10000) / 10000;
-        if(power <= 0) {
-            return;
-        }
-        if(is_modify) {
-            let modify_item = {
-                id: orig_type.id,
-                power: power,
-                rotate: rotate
-            };
-            this.modify_list[[x, y, z]] = modify_item;
-        }
-        let pos = new Vector(x, y, z);
-        pos = BLOCK.getBlockIndex(pos);
-        x = pos.x;
-        y = pos.y;
-        z = pos.z;
-        if(x < 0 || y < 0 || z < 0 || x > this.size.x - 1 || y > this.size.y - 1 || z > this.size.z - 1) {
-            return;
-        };
-        if(is_modify) {
-            console.table(orig_type);
-        }
-        this.blocks[x][z][y]            = BLOCK.cloneFromId(orig_type.id);
-        this.blocks[x][z][y].power      = power;
-        this.blocks[x][z][y].rotate     = rotate;
-        this.blocks[x][z][y].entity_id  = entity_id;
-        this.blocks[x][z][y].texture    = null;
-        this.blocks[x][z][y].extra_data = extra_data;
-    }
-
-    // Обновление карты свет для чанка
-    updateLights() {
-<<<<<<< HEAD
-        this.lightmap_temp = new Uint8Array(this.size.x * this.size.y * this.size.z);
-=======
-        if(!this.lightmap) {
-            this.lightmap = new Uint8Array(this.size.x * this.size.y * this.size.z);
-        }
-        // @todo доработать
-        return;
->>>>>>> 329eec0d
-        //
-        let vc = new VectorCollector();
-        // Рекурсивный метод заливки светом пустых или прозрачных блоков
-        let fillLight = (lx, ly, lz, power) => {
-            if(power < 1) {
-                return;
-            }
-            let f = (x, y, z, power) => {
-                let chunk = this;
-                let b = null;
-                let in_chunk = x >= 0 && y >= 0 && z >= 0 && x < CHUNK_SIZE_X & z < CHUNK_SIZE_Z & y < CHUNK_SIZE_Y;
-                let bi = null;
-                if(in_chunk) {
-                    bi = new Vector(x, y, z);
-                    b = chunk.blocks[x][z][y];
-                } else {
-                    let offset = BLOCK.getChunkAddr(x, y, z);
-                    chunk = vc.add(offset, () => {
-                        let c = chunks[this.addr.add(offset).toChunkKey()];
-                        if(!c) return null;
-                        c.lightmap_temp = new Uint8Array(this.size.x * this.size.y * this.size.z);
-                        return c;
-                    });
-                    if(!chunk) return;
-                    bi = BLOCK.getBlockIndex(chunk.coord.x + x, chunk.coord.y + y, chunk.coord.z + z);
-                    b = chunk.blocks[bi.x][bi.z][bi.y];
-                }
-                if(!b || (b.id == 0 || b.transparent)) {
-                    // let index = BLOCK.getIndex(bi.x, bi.y, bi.z);
-                    let index = (CHUNK_SIZE_X * CHUNK_SIZE_Z) * bi.y + (bi.z * CHUNK_SIZE_X) + bi.x;
-                    if(chunk.lightmap_temp[index] < power) {
-                        chunk.lightmap_temp[index] = power;
-                        fillLight(x, y, z, power);
-                    }
-                }
-            };
-            // Запуск заливки 6 соседей по разным направлениям
-            f(lx + 1, ly, lz, power - 1);
-            f(lx - 1, ly, lz, power - 1);
-            f(lx, ly + 1, lz, power - 1);
-            f(lx, ly - 1, lz, power - 1);
-            f(lx, ly, lz + 1, power - 1);
-            f(lx, ly, lz - 1, power - 1);
-        };
-        // Если у чанка есть свои источники света
-        if(this.lights.length > 0) {
-            // Each lights
-            for(let light of this.lights) {
-                let power = (light.power.a / 256 * MAX_TORCH_POWER) | 0;
-                let index = BLOCK.getIndex(light.pos);
-                this.lightmap_temp[index] = power;
-                fillLight(light.pos.x, light.pos.y, light.pos.z, power);
-            }
-        }
-        // Обход источников света в соседних чанках
-        for(let x = -1; x <= 1; x++) {
-            for(let y = -1; y <= 1; y++) {
-                for(let z = -1; z <= 1; z++) {
-                    if(x == 0 && y == 0 && z == 0) continue;
-                    let vec = new Vector(x * CHUNK_SIZE_X, y * CHUNK_SIZE_Y, z * CHUNK_SIZE_Z);
-                    let key = BLOCK.getChunkAddr(vec.add(this.coord)).toChunkKey();
-                    let chunk = chunks[key];
-                    if(chunk) {
-                        for(let light of chunk.lights) {
-                            let power = (light.power.a / 256 * MAX_TORCH_POWER) | 0;
-                            let pos = light.pos.add(vec);
-                            fillLight(pos.x, pos.y, pos.z, power);
-                        }
-                    }        
-                }
-            }
-        }
-        //
-        this.lightmap = this.lightmap_temp;
-        delete(this.lightmap_temp);
-    }
-
-    // buildVertices
-    buildVertices() {
-
-        if(!this.dirty || !this.blocks || !this.coord) {
-            return false;
-        }
-
-        // Create map of lowest blocks that are still lit
-        // let lightmap            = {};
-        let tm                  = performance.now();
-        this.fluid_blocks       = [];
-        this.gravity_blocks     = [];
-
-        BLOCK.clearBlockCache();
-
-        // Add vertices for blocks
-        this.vertices = {
-            regular: {
-                list: [],
-                is_transparent: false
-            },
-            transparent: {
-                list: [],
-                is_transparent: true
-            },
-            doubleface_transparent: {
-                list: [],
-                is_transparent: true
-            },
-            doubleface: {
-                list: [],
-                is_transparent: true
-            },
-        }
-
-        if(!this.neighbour_chunks) {
-            this.neighbour_chunks = {
-                nx: world.chunkManager.getChunk(new Vector(this.addr.x - 1, this.addr.y, this.addr.z)),
-                px: world.chunkManager.getChunk(new Vector(this.addr.x + 1, this.addr.y, this.addr.z)),
-                ny: world.chunkManager.getChunk(new Vector(this.addr.x, this.addr.y - 1, this.addr.z)),
-                py: world.chunkManager.getChunk(new Vector(this.addr.x, this.addr.y + 1, this.addr.z)),
-                nz: world.chunkManager.getChunk(new Vector(this.addr.x, this.addr.y, this.addr.z - 1)),
-                pz: world.chunkManager.getChunk(new Vector(this.addr.x, this.addr.y, this.addr.z + 1))
-            };
-        }
-        let neighbour_chunks = this.neighbour_chunks;
-
-        //  Update lights
-        this.updateLights();
-
-        let cc = [
-            {x:  0, y:  1, z:  0},
-            {x:  0, y: -1, z:  0},
-            {x:  0, y:  0, z: -1},
-            {x:  0, y:  0, z:  1},
-            {x: -1, y:  0, z:  0},
-            {x:  1, y:  0, z:  0}
-        ];
-
-        //
-        let getBlockStyleGroup = (block) => {
-            let group = 'regular';
-            // make vertices array
-            if([200, 202].indexOf(block.id) >= 0) {
-                // если это блок воды или облако
-                group = 'transparent';
-            } else if(block.tags && (block.tags.indexOf('glass') >= 0 || block.tags.indexOf('alpha') >= 0)) {
-                group = 'doubleface_transparent';
-            } else if(block.style == 'planting' || block.style == 'ladder' || block.style == 'sign') {
-                group = 'doubleface';
-            }
-            return group;
-        };
-
-        // Возвращает всех 6-х соседей блока
-        let getBlockNeighbors = (x, y, z) => {
-            let neighbors = {UP: null, DOWN: null, SOUTH: null, NORTH: null, WEST: null, EAST: null};
-            let pcnt = 0;
-            // обходим соседние блоки
-            for(let p of cc) {
-                let b = null;
-                if(x > 0 && y > 0 && z > 0 && x < this.size.x - 1 && y < this.size.y - 1 && z < this.size.z - 1) {
-                    // если сосед внутри того же чанка
-                    b = this.blocks[x + p.x][z + p.z][y + p.y];
-                } else {
-                    // если блок с краю чанка или вообще в соседнем чанке
-                    if(p.x == -1) {
-                        if(x == 0) {
-                            b = neighbour_chunks.nx.blocks[this.size.x - 1][z][y];
-                        } else {
-                            b = this.blocks[x - 1][z][y];
-                        }
-                    } else if (p.x == 1) {
-                        if(x == this.size.x - 1) {
-                            b = neighbour_chunks.px.blocks[0][z][y];
-                        } else {
-                            b = this.blocks[x + 1][z][y];
-                        }
-                    // Y
-                    } else if (p.y == -1) {
-                        if(y == 0) {
-                            if(neighbour_chunks.ny) {
-                                b = neighbour_chunks.ny.blocks[x][z][this.size.y - 1];
-                            }
-                        } else {
-                            b = this.blocks[x][z][y - 1];
-                        }
-                    } else if (p.y == 1) {
-                        if(y == this.size.y - 1) {
-                            if(neighbour_chunks.py) {
-                                b = neighbour_chunks.py.blocks[x][z][0];
-                            }
-                        } else {
-                            b = this.blocks[x][z][y + 1];
-                        }
-                    // Z
-                    } else if (p.z == -1) {
-                        if(z == 0) {
-                            b = neighbour_chunks.nz.blocks[x][this.size.z - 1][y];
-                        } else {
-                            b = this.blocks[x][z - 1][y];
-                        }
-                    } else if (p.z == 1) {
-                        if(z == this.size.z - 1) {
-                            b = neighbour_chunks.pz.blocks[x][0][y];
-                        } else {
-                            b = this.blocks[x][z + 1][y];
-                        }
-                    }
-                }
-                if(typeof b == 'number') {
-                    b = BLOCK.BLOCK_BY_ID[b];
-                }
-                if(p.y == 1) {
-                    neighbors.UP = b;
-                } else if(p.y == -1) {
-                    neighbors.DOWN = b;
-                } else if(p.z == -1) {
-                    neighbors.SOUTH = b;
-                } else if(p.z == 1) {
-                    neighbors.NORTH = b;
-                } else if(p.x == -1) {
-                    neighbors.WEST = b;
-                } else if(p.x == 1) {
-                    neighbors.EAST = b;
-                }
-                if(!b || (b.transparent || b.fluid)) {
-                    // @нельзя прерывать, потому что нам нужно собрать всех "соседей"
-                    // break;
-                    pcnt = -40;
-                }
-                pcnt++;
-            }
-            neighbors.pcnt = pcnt;
-            return neighbors;
-        };
-
-        // Обход всех блоков данного чанка
-        for(let x = 0; x < this.size.x; x++) {
-            for(let z = 0; z < this.size.z; z++) {
-                let y_count = Math.min(this.size.y, this.blocks[x][z].length);
-                for(let y = 0; y < y_count; y++) {
-                    let block = this.blocks[x][z][y];
-                    if(!block) {
-                        continue;
-                    }
-                    if(typeof block === 'number') {
-                        if(block == BLOCK.AIR.id) {
-                            continue;
-                        }
-                        block = BLOCK.cloneFromId(block);
-                        if(!block) {
-                            throw 'Not found id in blocks `' + this.blocks[x][z][y] + '`';
-                        }
-                        this.blocks[x][z][y] = block;
-                    }
-                    //
-                    if(!block.group) {
-                        block.group = getBlockStyleGroup(block);
-                    }
-                }
-            }
-        }
-
-        // Обход всех блоков данного чанка
-        for(let x = 0; x < this.size.x; x++) {
-            for(let z = 0; z < this.size.z; z++) {
-                let y_count = Math.min(this.size.y, this.blocks[x][z].length);
-                for(let y = 0; y < y_count; y++) {
-                    let block = this.blocks[x][z][y];
-                    if(!block || block.id == BLOCK.AIR.id) {
-                        continue;
-                    }
-                    // собираем соседей блока, чтобы на этой базе понять, дальше отрисовывать стороны или нет
-                    let neighbors = getBlockNeighbors(x, y, z);
-                    // если у блока все соседи есть и они непрозрачные, значит блок невидно и ненужно отрисовывать
-                    if(neighbors.pcnt == 6) {
-                        continue;
-                    }
-                    // if block with gravity
-                    // @todo Проверить с чанка выше (тут пока грязный хак с y > 0)
-                    if(block.gravity && y > 0 && block.falling) {
-                        let block_under = this.blocks[x][z][y - 1];
-                        if(!block_under || [blocks.AIR.id, blocks.GRASS.id].indexOf(block_under.id) >= 0) {
-                            this.gravity_blocks.push(new Vector(x, y, z));
-                        }
-                    }
-                    // if block is fluid
-                    if(block.fluid) {
-                        this.fluid_blocks.push(new Vector(x, y, z));
-                    }
-                    if(!block.hasOwnProperty('vertices')) {
-                        block.vertices = [];
-                        let biome = this.map.info.cells[x][z].biome;
-                        BLOCK.pushVertices(block.vertices, block, this, this.lightmap, x, y, z, neighbors, biome);
-                    }
-                    world.blocks_pushed++;
-                    if(block.vertices.length > 0) {
-                        this.vertices[block.group].list.push(...block.vertices);
-                    }
-                }
-            }
-        }
-
-        this.dirty = false;
-        this.tm = performance.now() - tm;
-        // this.lightmap = null;
-        return true;
-    }
-
-    // Вызывается, когда какой нибудь блок уничтожили (вокруг него все блоки делаем испорченными)
-    setDirtyBlocks(pos, find_neighbors) {
-        let dirty_rad = MAX_TORCH_POWER;
-<<<<<<< HEAD
-        let vc = new VectorCollector();
-=======
-        let cnt = 0;
-        // let needUpdateLightmap = false;
->>>>>>> 329eec0d
-        for(let cx = -dirty_rad; cx <= dirty_rad; cx++) {
-            for(let cz = -dirty_rad; cz <= dirty_rad; cz++) {
-                for(let cy = -dirty_rad; cy <= dirty_rad; cy++) {
-                    let x = pos.x + cx;
-                    let y = pos.y + cy;
-                    let z = pos.z + cz;
-                    //
-                    let dist = pos.distance(new Vector(x, y, z));
-                    if(dist > MAX_TORCH_POWER) continue;
-                    if(x >= 0 && y >= 0 && z >= 0 && x < this.size.x && y < this.size.y && z < this.size.z) {
-                        let block = this.blocks[x][z][y];
-                        if(block && typeof block === 'object') {
-                            if(block.gravity) {
-                                if(cy == 1 && cx == 0 && cz == 0) {
-                                    block.falling = true;
-                                }
-                            }
-                            if(block.hasOwnProperty('vertices')) {
-                                delete(block['vertices']);
-                                cnt++;
-                            }
-                        }
-                    } else if(find_neighbors) {
-                        vc.add(BLOCK.getChunkAddr(x + this.coord.x, y + this.coord.y, z + this.coord.z), () => {});
-                    }
-                }
-            }
-        }
-        this.findLights();
-<<<<<<< HEAD
-        // this.updateLights();
-        return vc;
-=======
-        this.updateLights();
-        // }
-        return cnt;
->>>>>>> 329eec0d
-    }
-
-}
-
-// World
-const world = {
-    blocks_pushed: 0,
-    chunkManager: new ChunkManager()
-}
-
-const GeometryTerrain = {
-    strideFloats: 21,
-}
-
-/**
- * @param {string} terrain_type
- */
-async function importModules(terrain_type, seed) {
-    // load module
-    await import("./helpers.js").then(module => {
-        Vector = module.Vector;
-        VectorCollector = module.VectorCollector;
-    });
-    // load module
-    await import("./blocks.js").then(module => {
-        BLOCK = module.BLOCK;
-        CHUNK_SIZE_X        = module.CHUNK_SIZE_X;
-        CHUNK_SIZE_Y        = module.CHUNK_SIZE_Y;
-        CHUNK_SIZE_Z        = module.CHUNK_SIZE_Z;
-        CHUNK_BLOCKS        = module.CHUNK_BLOCKS;
-        CHUNK_SIZE_Y_MAX    = module.CHUNK_SIZE_Y_MAX;
-        MAX_CAVES_LEVEL     = module.MAX_CAVES_LEVEL;
-    });
-    // load module
-    await import("./biomes.js").then(module => {
-        blocks = module.blocks;
-    });
-    // load module
-    await import("./terrain_generator/" + terrain_type + "/index.js").then(module => {
-        terrainGenerator = new module.default(seed);
-    });
-    // Init vars
-    // 1. Fill all_blocks
-    for(let b of BLOCK.getAll()) {
-        b = {...b};
-        delete(b.texture);
-        all_blocks.push(b);
-    }
-    for(let k in all_blocks) {
-        all_blocks[k] = {...all_blocks[k]};
-        delete(all_blocks[k].texture);
-    }
-    // Run queue items
-    for(let item of queue) {
-        await onmessage(item);
-    }
-    queue = [];
-}
-
-// On message callback function
-onmessage = async function(e) {
-    const cmd = e.data[0];
-    const args = e.data[1];
-    if(cmd == 'init') {
-        // Init modules
-        let generator_params = args;
-        let seed = e.data[2];
-        importModules(generator_params.id, seed); // biome2 | city | flat
-        return;
-    }
-    if (!BLOCK || !terrainGenerator) {
-        return queue.push(e);
-    }
-    switch(cmd) {
-        case 'createChunk': {
-            if(!chunks.hasOwnProperty(args.key)) {
-                chunks[args.key] = new Chunk(args);
-                chunks[args.key].init(world.chunkManager);
-            }
-            break;
-        }
-        case 'destructChunk': {
-            if(chunks.hasOwnProperty(args.key)) {
-                delete(chunks[args.key]);
-            }
-            break;
-        }
-        case 'buildVertices': {
-            let result = [];
-            for(let key of args.keys) {
-                if(chunks.hasOwnProperty(key)) {
-                    let chunk = chunks[key];
-                    // 4. Rebuild vertices list
-                    result.push(buildVertices(chunk, true));
-                }
-            }
-            postMessage(['vertices_generated', result]);
-            break;
-        }
-        case 'setBlock': {
-            let result = [];
-            let pn = performance.now();
-            for(let m of args) {
-                if(chunks.hasOwnProperty(m.key)) {
-                    // 1. Get chunk
-                    let chunk = chunks[m.key];
-                    // 2. Set new block
-                    if(m.type) {
-                        chunk.setBlock(m.x, m.y, m.z, m.type, m.is_modify, m.power, m.rotate, null, m.extra_data);
-                    }
-                    // 3. Clear vertices for new block and around near
-                    let pos = new Vector(m.x - chunk.coord.x, m.y - chunk.coord.y, m.z - chunk.coord.z);
-                    let neighbot_chunk_keys = chunk.setDirtyBlocks(pos, true);
-                    // 4. Rebuild vertices list
-                    result.push(buildVertices(chunk, false));
-                    for(let pos of neighbot_chunk_keys.get()) {
-                        let nc = chunks[pos.toChunkKey()];
-                        if(nc) {
-                            pos = new Vector(
-                                m.x - nc.coord.x,
-                                m.y - nc.coord.y,
-                                m.z - nc.coord.z
-                            );
-                            nc.setDirtyBlocks(pos, false);
-                            result.push(buildVertices(nc, false));
-                        }
-                    }
-                }
-            }
-            // console.log(result.length, performance.now() - pn);
-            // 5. Send result to chunk manager
-            postMessage(['vertices_generated', result]);
-            break;
-        }
-    }
-}
-
-// Rebuild vertices list
-function buildVertices(chunk, return_map) {
-    chunk.dirty = true;
-    chunk.timers.build_vertices = performance.now();
-    chunk.buildVertices();
-    chunk.timers.build_vertices = Math.round((performance.now() - chunk.timers.build_vertices) * 1000) / 1000;
-    let resp = {
-        key:                    chunk.key,
-        vertices:               chunk.vertices,
-        gravity_blocks:         chunk.gravity_blocks,
-        fluid_blocks:           chunk.fluid_blocks,
-        timers:                 chunk.timers,
-        tm:                     chunk.tm,
-        lightmap:               chunk.lightmap
-    };
-    if(return_map) {
-        resp.map = chunk.map.info;
-    }
-    return resp;
+let queue               = [];
+
+// Modules
+let Vector              = null;
+let BLOCK               = null;
+let CHUNK_SIZE_X        = null;
+let CHUNK_SIZE_Y        = null;
+let CHUNK_SIZE_Z        = null;
+let CHUNK_BLOCKS        = null;
+let CHUNK_SIZE_Y_MAX    = null;
+let MAX_CAVES_LEVEL     = null;
+let VectorCollector     = null;
+
+let MAX_TORCH_POWER     = 16;
+
+// Vars
+let all_blocks          = []; // 1. All blocks
+let chunks              = {};
+let terrainGenerator    = null;
+
+// ChunkManager
+class ChunkManager {
+
+    // Возвращает координаты чанка по глобальным абсолютным координатам
+    getChunkAddr(x, y, z) {
+        return BLOCK.getChunkAddr(x, y, z);
+    }
+
+    /**
+     *
+     * @param {Vector} pos
+     * @returns
+     */
+    getPosChunkKey(pos) {
+        return pos.toChunkKey();
+    }
+
+    // Get
+    getChunk(pos) {
+        let k = this.getPosChunkKey(pos);
+        if(chunks.hasOwnProperty(k)) {
+            return chunks[k];
+        }
+        return null;
+    }
+
+    // Возвращает блок по абслютным координатам
+    getBlock(x, y, z) {
+        // определяем относительные координаты чанка
+        let chunkAddr = this.getChunkAddr(x, y, z);
+        // обращаемся к чанку
+        let chunk = this.getChunk(chunkAddr);
+        // если чанк найден
+        if(chunk) {
+            // просим вернуть блок передав абсолютные координаты
+            return chunk.getBlock(x, y, z);
+        }
+        return BLOCK.DUMMY;
+    }
+
+}
+
+// Chunk
+class Chunk {
+
+    constructor(args) {
+        this.instanced_blocks = {
+            CONCRETE: blocks.CONCRETE
+        };
+        Object.assign(this, args);
+        this.addr = new Vector(this.addr.x, this.addr.y, this.addr.z);
+    }
+
+    init(chunkManager) {
+        this.chunkManager = chunkManager;
+        // Variables
+        this.vertices_length    = 0;
+        this.vertices           = {};
+        this.dirty              = true;
+        this.fluid_blocks       = [];
+        this.gravity_blocks     = [];
+        this.lights             = [];
+        this.lightmap           = null;
+        this.timers             = {
+            init:               null,
+            generate_terrain:   null,
+            apply_modify:       null,
+            build_vertices:     null
+        };
+        // 1. Initialise world array
+        this.timers.init = performance.now();
+        this.blocks = new Array(this.size.x);
+        for(let x = 0; x < this.size.x; x++) {
+            this.blocks[x] = new Array(this.size.z);
+            for(let z = 0; z < this.size.z; z++) {
+                this.blocks[x][z] = [];
+            }
+        }
+        this.timers.init = Math.round((performance.now() - this.timers.init) * 1000) / 1000;
+        // 2. Generate terrain
+        this.timers.generate_terrain = performance.now();
+        this.map = terrainGenerator.generate(this);
+        let c = {
+            key:    this.key,
+            blocks: this.blocks,
+            map:    this.map
+        };
+        // console.log(JSON.stringify(c).length);
+        this.timers.generate_terrain = Math.round((performance.now() - this.timers.generate_terrain) * 1000) / 1000;
+        // 3. Apply modify_list
+        this.timers.apply_modify = performance.now();
+        this.applyModifyList();
+        this.timers.apply_modify = Math.round((performance.now() - this.timers.apply_modify) * 1000) / 1000;
+        //  4. Find lights
+        this.findLights();
+        // 5. Result
+        postMessage(['blocks_generated', c]);
+    }
+
+    // Процедура поиска всех источников света в чанке
+    findLights() {
+        this.lights = [];
+        for(let y = 0; y < this.size.y; y++) {
+            for(let x = 0; x < this.size.x; x++) {
+                for(let z = 0; z < this.size.z; z++) {
+                    let block = this.blocks[x][z][y];
+                    if(block && block.light_power) {
+                        this.lights.push({
+                            power: block.light_power,
+                            pos: new Vector(x, y, z)
+                        });
+                    }
+                }
+            }
+        }
+    }
+
+    //
+    applyModifyList() {
+        if(!this.modify_list) {
+            return;
+        }
+        for(let key of Object.keys(this.modify_list)) {
+            let m           = this.modify_list[key];
+            let pos         = key.split(',');
+            if(m.id < 1) {
+                pos = new Vector(pos[0], pos[1], pos[2]);
+                pos = BLOCK.getBlockIndex(pos);
+                this.blocks[pos.x][pos.z][pos.y] = null;
+                continue;
+            }
+            let type        = BLOCK.fromId(m.id);
+            if(type.id == -1) {
+                console.error(pos, m);
+                return;
+            }
+            let rotate      = m.rotate ? m.rotate : null;
+            let entity_id   = m.entity_id ? m.entity_id : null;
+            let extra_data  = m.extra_data ? m.extra_data : null;
+            this.setBlock(pos[0] | 0, pos[1] | 0, pos[2] | 0, type, false, m.power, rotate, entity_id, extra_data);
+        }
+    }
+
+    // Get the type of the block at the specified position.
+    // Mostly for neatness, since accessing the array
+    // directly is easier and faster.
+    getBlock(ox, oy, oz) {
+        let x = ox - this.coord.x;
+        let y = oy - this.coord.y;
+        let z = oz - this.coord.z;
+        if(x < 0 || y < 0 || x > this.size.x - 1 || y > this.size.y - 1 || z > this.size.z - 1) {
+            return BLOCK.DUMMY;
+        };
+        if(z < 0 || z >= this.size.y) {
+            return BLOCK.DUMMY;
+        }
+        let block = null;
+        try {
+            block = this.blocks[x][z][y];
+        } catch(e) {
+            console.error(e);
+            console.log(x, y, z);
+            debugger;
+        }
+        if(block == null) {
+            return blocks.AIR;
+        }
+        return block || BLOCK.DUMMY;
+    }
+
+    // setBlock
+    setBlock(x, y, z, orig_type, is_modify, power, rotate, entity_id, extra_data) {
+        // fix rotate
+        if(rotate && typeof rotate === 'object') {
+            rotate = new Vector(
+                Math.round(rotate.x * 10) / 10,
+                Math.round(rotate.y * 10) / 10,
+                Math.round(rotate.z * 10) / 10
+            );
+        } else {
+            rotate = null;
+        };
+        // fix power
+        if(typeof power === 'undefined' || power === null) {
+            power = 1.0;
+        }
+        power = Math.round(power * 10000) / 10000;
+        if(power <= 0) {
+            return;
+        }
+        if(is_modify) {
+            let modify_item = {
+                id: orig_type.id,
+                power: power,
+                rotate: rotate
+            };
+            this.modify_list[[x, y, z]] = modify_item;
+        }
+        let pos = new Vector(x, y, z);
+        pos = BLOCK.getBlockIndex(pos);
+        x = pos.x;
+        y = pos.y;
+        z = pos.z;
+        if(x < 0 || y < 0 || z < 0 || x > this.size.x - 1 || y > this.size.y - 1 || z > this.size.z - 1) {
+            return;
+        };
+        if(is_modify) {
+            console.table(orig_type);
+        }
+        this.blocks[x][z][y]            = BLOCK.cloneFromId(orig_type.id);
+        this.blocks[x][z][y].power      = power;
+        this.blocks[x][z][y].rotate     = rotate;
+        this.blocks[x][z][y].entity_id  = entity_id;
+        this.blocks[x][z][y].texture    = null;
+        this.blocks[x][z][y].extra_data = extra_data;
+    }
+
+    // Обновление карты свет для чанка
+    updateLights() {
+        this.lightmap_temp = new Uint8Array(this.size.x * this.size.y * this.size.z);
+        //
+        let vc = new VectorCollector();
+        // Рекурсивный метод заливки светом пустых или прозрачных блоков
+        let fillLight = (lx, ly, lz, power) => {
+            if(power < 1) {
+                return;
+            }
+            let f = (x, y, z, power) => {
+                let chunk = this;
+                let b = null;
+                let in_chunk = x >= 0 && y >= 0 && z >= 0 && x < CHUNK_SIZE_X & z < CHUNK_SIZE_Z & y < CHUNK_SIZE_Y;
+                let bi = null;
+                if(in_chunk) {
+                    bi = new Vector(x, y, z);
+                    b = chunk.blocks[x][z][y];
+                } else {
+                    let offset = BLOCK.getChunkAddr(x, y, z);
+                    chunk = vc.add(offset, () => {
+                        let c = chunks[this.addr.add(offset).toChunkKey()];
+                        if(!c) return null;
+                        c.lightmap_temp = new Uint8Array(this.size.x * this.size.y * this.size.z);
+                        return c;
+                    });
+                    if(!chunk) return;
+                    bi = BLOCK.getBlockIndex(chunk.coord.x + x, chunk.coord.y + y, chunk.coord.z + z);
+                    b = chunk.blocks[bi.x][bi.z][bi.y];
+                }
+                if(!b || (b.id == 0 || b.transparent)) {
+                    // let index = BLOCK.getIndex(bi.x, bi.y, bi.z);
+                    let index = (CHUNK_SIZE_X * CHUNK_SIZE_Z) * bi.y + (bi.z * CHUNK_SIZE_X) + bi.x;
+                    if(chunk.lightmap_temp[index] < power) {
+                        chunk.lightmap_temp[index] = power;
+                        fillLight(x, y, z, power);
+                    }
+                }
+            };
+            // Запуск заливки 6 соседей по разным направлениям
+            f(lx + 1, ly, lz, power - 1);
+            f(lx - 1, ly, lz, power - 1);
+            f(lx, ly + 1, lz, power - 1);
+            f(lx, ly - 1, lz, power - 1);
+            f(lx, ly, lz + 1, power - 1);
+            f(lx, ly, lz - 1, power - 1);
+        };
+        // Если у чанка есть свои источники света
+        if(this.lights.length > 0) {
+            // Each lights
+            for(let light of this.lights) {
+                let power = (light.power.a / 256 * MAX_TORCH_POWER) | 0;
+                let index = BLOCK.getIndex(light.pos);
+                this.lightmap_temp[index] = power;
+                fillLight(light.pos.x, light.pos.y, light.pos.z, power);
+            }
+        }
+        // Обход источников света в соседних чанках
+        for(let x = -1; x <= 1; x++) {
+            for(let y = -1; y <= 1; y++) {
+                for(let z = -1; z <= 1; z++) {
+                    if(x == 0 && y == 0 && z == 0) continue;
+                    let vec = new Vector(x * CHUNK_SIZE_X, y * CHUNK_SIZE_Y, z * CHUNK_SIZE_Z);
+                    let key = BLOCK.getChunkAddr(vec.add(this.coord)).toChunkKey();
+                    let chunk = chunks[key];
+                    if(chunk) {
+                        for(let light of chunk.lights) {
+                            let power = (light.power.a / 256 * MAX_TORCH_POWER) | 0;
+                            let pos = light.pos.add(vec);
+                            fillLight(pos.x, pos.y, pos.z, power);
+                        }
+                    }        
+                }
+            }
+        }
+        //
+        this.lightmap = this.lightmap_temp;
+        delete(this.lightmap_temp);
+    }
+
+    // buildVertices
+    buildVertices() {
+
+        if(!this.dirty || !this.blocks || !this.coord) {
+            return false;
+        }
+
+        // Create map of lowest blocks that are still lit
+        // let lightmap            = {};
+        let tm                  = performance.now();
+        this.fluid_blocks       = [];
+        this.gravity_blocks     = [];
+
+        BLOCK.clearBlockCache();
+
+        // Add vertices for blocks
+        this.vertices = {
+            regular: {
+                list: [],
+                is_transparent: false
+            },
+            transparent: {
+                list: [],
+                is_transparent: true
+            },
+            doubleface_transparent: {
+                list: [],
+                is_transparent: true
+            },
+            doubleface: {
+                list: [],
+                is_transparent: true
+            },
+        }
+
+        if(!this.neighbour_chunks) {
+            this.neighbour_chunks = {
+                nx: world.chunkManager.getChunk(new Vector(this.addr.x - 1, this.addr.y, this.addr.z)),
+                px: world.chunkManager.getChunk(new Vector(this.addr.x + 1, this.addr.y, this.addr.z)),
+                ny: world.chunkManager.getChunk(new Vector(this.addr.x, this.addr.y - 1, this.addr.z)),
+                py: world.chunkManager.getChunk(new Vector(this.addr.x, this.addr.y + 1, this.addr.z)),
+                nz: world.chunkManager.getChunk(new Vector(this.addr.x, this.addr.y, this.addr.z - 1)),
+                pz: world.chunkManager.getChunk(new Vector(this.addr.x, this.addr.y, this.addr.z + 1))
+            };
+        }
+        let neighbour_chunks = this.neighbour_chunks;
+
+        //  Update lights
+        this.updateLights();
+
+        let cc = [
+            {x:  0, y:  1, z:  0},
+            {x:  0, y: -1, z:  0},
+            {x:  0, y:  0, z: -1},
+            {x:  0, y:  0, z:  1},
+            {x: -1, y:  0, z:  0},
+            {x:  1, y:  0, z:  0}
+        ];
+
+        //
+        let getBlockStyleGroup = (block) => {
+            let group = 'regular';
+            // make vertices array
+            if([200, 202].indexOf(block.id) >= 0) {
+                // если это блок воды или облако
+                group = 'transparent';
+            } else if(block.tags && (block.tags.indexOf('glass') >= 0 || block.tags.indexOf('alpha') >= 0)) {
+                group = 'doubleface_transparent';
+            } else if(block.style == 'planting' || block.style == 'ladder' || block.style == 'sign') {
+                group = 'doubleface';
+            }
+            return group;
+        };
+
+        // Возвращает всех 6-х соседей блока
+        let getBlockNeighbors = (x, y, z) => {
+            let neighbors = {UP: null, DOWN: null, SOUTH: null, NORTH: null, WEST: null, EAST: null};
+            let pcnt = 0;
+            // обходим соседние блоки
+            for(let p of cc) {
+                let b = null;
+                if(x > 0 && y > 0 && z > 0 && x < this.size.x - 1 && y < this.size.y - 1 && z < this.size.z - 1) {
+                    // если сосед внутри того же чанка
+                    b = this.blocks[x + p.x][z + p.z][y + p.y];
+                } else {
+                    // если блок с краю чанка или вообще в соседнем чанке
+                    if(p.x == -1) {
+                        if(x == 0) {
+                            b = neighbour_chunks.nx.blocks[this.size.x - 1][z][y];
+                        } else {
+                            b = this.blocks[x - 1][z][y];
+                        }
+                    } else if (p.x == 1) {
+                        if(x == this.size.x - 1) {
+                            b = neighbour_chunks.px.blocks[0][z][y];
+                        } else {
+                            b = this.blocks[x + 1][z][y];
+                        }
+                    // Y
+                    } else if (p.y == -1) {
+                        if(y == 0) {
+                            if(neighbour_chunks.ny) {
+                                b = neighbour_chunks.ny.blocks[x][z][this.size.y - 1];
+                            }
+                        } else {
+                            b = this.blocks[x][z][y - 1];
+                        }
+                    } else if (p.y == 1) {
+                        if(y == this.size.y - 1) {
+                            if(neighbour_chunks.py) {
+                                b = neighbour_chunks.py.blocks[x][z][0];
+                            }
+                        } else {
+                            b = this.blocks[x][z][y + 1];
+                        }
+                    // Z
+                    } else if (p.z == -1) {
+                        if(z == 0) {
+                            b = neighbour_chunks.nz.blocks[x][this.size.z - 1][y];
+                        } else {
+                            b = this.blocks[x][z - 1][y];
+                        }
+                    } else if (p.z == 1) {
+                        if(z == this.size.z - 1) {
+                            b = neighbour_chunks.pz.blocks[x][0][y];
+                        } else {
+                            b = this.blocks[x][z + 1][y];
+                        }
+                    }
+                }
+                if(typeof b == 'number') {
+                    b = BLOCK.BLOCK_BY_ID[b];
+                }
+                if(p.y == 1) {
+                    neighbors.UP = b;
+                } else if(p.y == -1) {
+                    neighbors.DOWN = b;
+                } else if(p.z == -1) {
+                    neighbors.SOUTH = b;
+                } else if(p.z == 1) {
+                    neighbors.NORTH = b;
+                } else if(p.x == -1) {
+                    neighbors.WEST = b;
+                } else if(p.x == 1) {
+                    neighbors.EAST = b;
+                }
+                if(!b || (b.transparent || b.fluid)) {
+                    // @нельзя прерывать, потому что нам нужно собрать всех "соседей"
+                    // break;
+                    pcnt = -40;
+                }
+                pcnt++;
+            }
+            neighbors.pcnt = pcnt;
+            return neighbors;
+        };
+
+        // Обход всех блоков данного чанка
+        for(let x = 0; x < this.size.x; x++) {
+            for(let z = 0; z < this.size.z; z++) {
+                let y_count = Math.min(this.size.y, this.blocks[x][z].length);
+                for(let y = 0; y < y_count; y++) {
+                    let block = this.blocks[x][z][y];
+                    if(!block) {
+                        continue;
+                    }
+                    if(typeof block === 'number') {
+                        if(block == BLOCK.AIR.id) {
+                            continue;
+                        }
+                        block = BLOCK.cloneFromId(block);
+                        if(!block) {
+                            throw 'Not found id in blocks `' + this.blocks[x][z][y] + '`';
+                        }
+                        this.blocks[x][z][y] = block;
+                    }
+                    //
+                    if(!block.group) {
+                        block.group = getBlockStyleGroup(block);
+                    }
+                }
+            }
+        }
+
+        // Обход всех блоков данного чанка
+        for(let x = 0; x < this.size.x; x++) {
+            for(let z = 0; z < this.size.z; z++) {
+                let y_count = Math.min(this.size.y, this.blocks[x][z].length);
+                for(let y = 0; y < y_count; y++) {
+                    let block = this.blocks[x][z][y];
+                    if(!block || block.id == BLOCK.AIR.id) {
+                        continue;
+                    }
+                    // собираем соседей блока, чтобы на этой базе понять, дальше отрисовывать стороны или нет
+                    let neighbors = getBlockNeighbors(x, y, z);
+                    // если у блока все соседи есть и они непрозрачные, значит блок невидно и ненужно отрисовывать
+                    if(neighbors.pcnt == 6) {
+                        continue;
+                    }
+                    // if block with gravity
+                    // @todo Проверить с чанка выше (тут пока грязный хак с y > 0)
+                    if(block.gravity && y > 0 && block.falling) {
+                        let block_under = this.blocks[x][z][y - 1];
+                        if(!block_under || [blocks.AIR.id, blocks.GRASS.id].indexOf(block_under.id) >= 0) {
+                            this.gravity_blocks.push(new Vector(x, y, z));
+                        }
+                    }
+                    // if block is fluid
+                    if(block.fluid) {
+                        this.fluid_blocks.push(new Vector(x, y, z));
+                    }
+                    if(!block.hasOwnProperty('vertices')) {
+                        block.vertices = [];
+                        let biome = this.map.info.cells[x][z].biome;
+                        BLOCK.pushVertices(block.vertices, block, this, this.lightmap, x, y, z, neighbors, biome);
+                    }
+                    world.blocks_pushed++;
+                    if(block.vertices.length > 0) {
+                        this.vertices[block.group].list.push(...block.vertices);
+                    }
+                }
+            }
+        }
+
+        this.dirty = false;
+        this.tm = performance.now() - tm;
+        // this.lightmap = null;
+        return true;
+    }
+
+    // Вызывается, когда какой нибудь блок уничтожили (вокруг него все блоки делаем испорченными)
+    setDirtyBlocks(pos, find_neighbors) {
+        let dirty_rad = MAX_TORCH_POWER;
+        let vc = new VectorCollector();
+        let cnt = 0;
+        // let needUpdateLightmap = false;
+        for(let cx = -dirty_rad; cx <= dirty_rad; cx++) {
+            for(let cz = -dirty_rad; cz <= dirty_rad; cz++) {
+                for(let cy = -dirty_rad; cy <= dirty_rad; cy++) {
+                    let x = pos.x + cx;
+                    let y = pos.y + cy;
+                    let z = pos.z + cz;
+                    //
+                    let dist = pos.distance(new Vector(x, y, z));
+                    if(dist > MAX_TORCH_POWER) continue;
+                    if(x >= 0 && y >= 0 && z >= 0 && x < this.size.x && y < this.size.y && z < this.size.z) {
+                        let block = this.blocks[x][z][y];
+                        if(block && typeof block === 'object') {
+                            if(block.gravity) {
+                                if(cy == 1 && cx == 0 && cz == 0) {
+                                    block.falling = true;
+                                }
+                            }
+                            if(block.hasOwnProperty('vertices')) {
+                                delete(block['vertices']);
+                                cnt++;
+                            }
+                        }
+                    } else if(find_neighbors) {
+                        vc.add(BLOCK.getChunkAddr(x + this.coord.x, y + this.coord.y, z + this.coord.z), () => {});
+                    }
+                }
+            }
+        }
+        this.findLights();
+        // this.updateLights();
+        return vc;
+    }
+
+}
+
+// World
+const world = {
+    blocks_pushed: 0,
+    chunkManager: new ChunkManager()
+}
+
+const GeometryTerrain = {
+    strideFloats: 21,
+}
+
+/**
+ * @param {string} terrain_type
+ */
+async function importModules(terrain_type, seed) {
+    // load module
+    await import("./helpers.js").then(module => {
+        Vector = module.Vector;
+        VectorCollector = module.VectorCollector;
+    });
+    // load module
+    await import("./blocks.js").then(module => {
+        BLOCK = module.BLOCK;
+        CHUNK_SIZE_X        = module.CHUNK_SIZE_X;
+        CHUNK_SIZE_Y        = module.CHUNK_SIZE_Y;
+        CHUNK_SIZE_Z        = module.CHUNK_SIZE_Z;
+        CHUNK_BLOCKS        = module.CHUNK_BLOCKS;
+        CHUNK_SIZE_Y_MAX    = module.CHUNK_SIZE_Y_MAX;
+        MAX_CAVES_LEVEL     = module.MAX_CAVES_LEVEL;
+    });
+    // load module
+    await import("./biomes.js").then(module => {
+        blocks = module.blocks;
+    });
+    // load module
+    await import("./terrain_generator/" + terrain_type + "/index.js").then(module => {
+        terrainGenerator = new module.default(seed);
+    });
+    // Init vars
+    // 1. Fill all_blocks
+    for(let b of BLOCK.getAll()) {
+        b = {...b};
+        delete(b.texture);
+        all_blocks.push(b);
+    }
+    for(let k in all_blocks) {
+        all_blocks[k] = {...all_blocks[k]};
+        delete(all_blocks[k].texture);
+    }
+    // Run queue items
+    for(let item of queue) {
+        await onmessage(item);
+    }
+    queue = [];
+}
+
+// On message callback function
+onmessage = async function(e) {
+    const cmd = e.data[0];
+    const args = e.data[1];
+    if(cmd == 'init') {
+        // Init modules
+        let generator_params = args;
+        let seed = e.data[2];
+        importModules(generator_params.id, seed); // biome2 | city | flat
+        return;
+    }
+    if (!BLOCK || !terrainGenerator) {
+        return queue.push(e);
+    }
+    switch(cmd) {
+        case 'createChunk': {
+            if(!chunks.hasOwnProperty(args.key)) {
+                chunks[args.key] = new Chunk(args);
+                chunks[args.key].init(world.chunkManager);
+            }
+            break;
+        }
+        case 'destructChunk': {
+            if(chunks.hasOwnProperty(args.key)) {
+                delete(chunks[args.key]);
+            }
+            break;
+        }
+        case 'buildVertices': {
+            let result = [];
+            for(let key of args.keys) {
+                if(chunks.hasOwnProperty(key)) {
+                    let chunk = chunks[key];
+                    // 4. Rebuild vertices list
+                    result.push(buildVertices(chunk, true));
+                }
+            }
+            postMessage(['vertices_generated', result]);
+            break;
+        }
+        case 'setBlock': {
+            let result = [];
+            let pn = performance.now();
+            for(let m of args) {
+                if(chunks.hasOwnProperty(m.key)) {
+                    // 1. Get chunk
+                    let chunk = chunks[m.key];
+                    // 2. Set new block
+                    if(m.type) {
+                        chunk.setBlock(m.x, m.y, m.z, m.type, m.is_modify, m.power, m.rotate, null, m.extra_data);
+                    }
+                    // 3. Clear vertices for new block and around near
+                    let pos = new Vector(m.x - chunk.coord.x, m.y - chunk.coord.y, m.z - chunk.coord.z);
+                    let neighbot_chunk_keys = chunk.setDirtyBlocks(pos, true);
+                    // 4. Rebuild vertices list
+                    result.push(buildVertices(chunk, false));
+                    for(let pos of neighbot_chunk_keys.get()) {
+                        let nc = chunks[pos.toChunkKey()];
+                        if(nc) {
+                            pos = new Vector(
+                                m.x - nc.coord.x,
+                                m.y - nc.coord.y,
+                                m.z - nc.coord.z
+                            );
+                            nc.setDirtyBlocks(pos, false);
+                            result.push(buildVertices(nc, false));
+                        }
+                    }
+                }
+            }
+            // console.log(result.length, performance.now() - pn);
+            // 5. Send result to chunk manager
+            postMessage(['vertices_generated', result]);
+            break;
+        }
+    }
+}
+
+// Rebuild vertices list
+function buildVertices(chunk, return_map) {
+    chunk.dirty = true;
+    chunk.timers.build_vertices = performance.now();
+    chunk.buildVertices();
+    chunk.timers.build_vertices = Math.round((performance.now() - chunk.timers.build_vertices) * 1000) / 1000;
+    let resp = {
+        key:                    chunk.key,
+        vertices:               chunk.vertices,
+        gravity_blocks:         chunk.gravity_blocks,
+        fluid_blocks:           chunk.fluid_blocks,
+        timers:                 chunk.timers,
+        tm:                     chunk.tm,
+        lightmap:               chunk.lightmap
+    };
+    if(return_map) {
+        resp.map = chunk.map.info;
+    }
+    return resp;
 }