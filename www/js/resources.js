import { BBModel_Model } from "./bbmodel/model.js";
import { Helpers } from "./helpers.js";
import { CLIENT_SKIN_ROOT, CLIENT_MUSIC_ROOT } from "./constant.js";
import { SpriteAtlas } from "./core/sprite_atlas.js";

export const COLOR_PALETTE = {
    white: [0, 0],      // Белая - white_terracotta
    orange: [2, 1],     // Оранжевая - orange_terracotta
    magenta: [2, 3],    // Сиреневая - magenta_terracotta
    light_blue: [3, 2], // Светло-синяя - light_blue_terracotta
    yellow: [3, 1],     // Жёлтая - yellow_terracotta
    lime: [0, 2],       // Лаймовая - lime_terracotta
    pink: [3, 3],       // Розовая - pink_terracotta
    gray: [2, 0],       // Серая - gray_terracotta
    light_gray: [1, 0], // Светло-серая - light_gray_terracotta
    cyan: [2, 2],       // Бирюзовая - cyan_terracotta
    purple: [1, 3],     // Фиолетовая - purple_terracotta
    blue: [0, 3],       // Синяя - blue_terracotta
    brown: [0, 1],      // Коричневая - brown_terracotta
    green: [1, 2],      // Зелёная - green_terracotta
    red: [1, 1],        // Красная - red_terracotta
    black: [3, 0],      // Чёрная - black_terracotta
};

export class Resources {

    static async getModelAsset(key) {
        if (!this.models[key]) {
            return;
        }

        const entry = this.models[key];

        if (entry.asset) {
            return entry.asset;
        }

        let asset;

        if (entry.type == 'json') {
            asset = Resources.loadJsonModel(entry, key, entry.baseUrl);
        }

        return entry.asset = asset;
    }

    static onLoading = (state) => {};

    static async preload(settings) {
        this.shaderBlocks = {};

        // Functions
        const loadTextFile = Resources.loadTextFile
        const loadImage = (url) => Resources.loadImage(url, settings.imageBitmap)

        let all = [];

        // Shader blocks
        if (settings.wgsl) {
            // not supported
        } else {
            all.push(
                loadTextFile('./shaders/shader.blocks.glsl')
                    .then(text => Resources.parseShaderBlocks(text, this.shaderBlocks))
                    .then(blocks => {
                        console.debug('Load shader blocks:', blocks)
                    })
            );
        }

        await Promise.all(all)

    }

    /**
     * @param settings
     * @param settings.glsl need glsl
     * @param settings.wgsl need wgls for webgpu
     * @param settings.imageBitmap return imageBitmap for image instead of Image
     * @returns {Promise<void>}
     */
    static load(settings) {
        this.codeMain           = {};
        this.codeSky            = {};
        this.pickat             = {};
        this.shadow             = {};
        // this.sky                = {};
        this.clouds             = {};
        this.inventory          = {};
        this.physics            = {};
        this.models             = {};
        this.sounds             = {};
        this.music              = null;
        this.sound_sprite_main  = {};
        this.weather            = {};
        this.blockDayLight      = null;
        this.maskColor          = null;
        this.layout             = {}

        // Functions
        const loadTextFile = Resources.loadTextFile;
        const loadImage = (url) => Resources.loadImage(url, settings.imageBitmap);

        let all = [];

        // Others
        all.push(loadImage('media/block_day_light.png').then((img) => { this.blockDayLight = img}));
<<<<<<< HEAD
        all.push(loadImage('media/mask_color_with_swamp.png').then((img) => { this.maskColor = img}));
        all.push(loadImage('media/rain.png').then((img) => { this.weather.rain = img}));
=======
        all.push(loadImage('media/mask_color.png').then((img) => { this.maskColor = img}));
        all.push(loadImage('media/weather.png').then((img) => { this.weather.rain = img}));
>>>>>>> 9961bcf2
        all.push(loadImage('media/snow.png').then((img) => { this.weather.snow = img}));
        all.push(loadImage('media/pickat_target.png').then((img) => { this.pickat.target = img}));
        all.push(loadImage('media/shadow.png').then((img) => { this.shadow.main = img}));
        all.push(loadImage('media/debug_frame.png').then((img) => { this.pickat.debug = img}));
        all.push(fetch('/data/sounds.json').then(response => response.json()).then(json => { this.sounds = json;}));
        all.push(fetch(CLIENT_MUSIC_ROOT + 'music.json')
            .then(response => response.ok ? response.json() : null)
            .then(json => { this.music = json;}))
        all.push(fetch('/sounds/main/sprite.json').then(response => response.json()).then(json => { this.sound_sprite_main = json;}));

        /**
         * Atlases
         * @type {Object.<string, SpriteAtlas>}
         */
        this.atlas = {}
        for(let name of ['hotbar', 'bn', 'icons']) {
            this.atlas[name] = {}
            all.push(fetch(`data/atlas/${name}/atlas.json`).then(response => response.json()).then(json => { this.atlas[name].map = json}))
            all.push(loadImage(`data/atlas/${name}/atlas.png`).then(img => {this.atlas[name].image = img}))
        }

        // Window layouts
        for(let name of ['quest_view', 'screenshot']) {
            all.push(fetch(`data/layout/${name}.json`).then(response => response.json()).then(json => { this.layout[name] = json}))
        }

        // Skybox textures
        /*
        let skiybox_dir = './media/skybox/park';
        all.push(loadImage(skiybox_dir + '/posx.webp').then((img) => {this.sky.posx = img}));
        all.push(loadImage(skiybox_dir + '/negx.webp').then((img) => {this.sky.negx = img}));
        all.push(loadImage(skiybox_dir + '/posy.webp').then((img) => {this.sky.posy = img}));
        all.push(loadImage(skiybox_dir + '/negy.webp').then((img) => {this.sky.negy = img}));
        all.push(loadImage(skiybox_dir + '/posz.webp').then((img) => {this.sky.posz = img}));
        all.push(loadImage(skiybox_dir + '/negz.webp').then((img) => {this.sky.negz = img}));
        */

        // Skybox shaders
        if (settings.wgsl) {
            all.push(loadTextFile('./shaders/skybox_gpu/shader.wgsl').then((txt) => { this.codeSky = { vertex: txt, fragment: txt} } ));
        } else {
            all.push(loadTextFile('./shaders/skybox/vertex.glsl').then((txt) => { this.codeSky.vertex = txt } ));
            all.push(loadTextFile('./shaders/skybox/fragment.glsl').then((txt) => { this.codeSky.fragment = txt } ));
        }

        // Painting
        all.push[Resources.loadPainting()];

        //
        all.push(Resources.loadBBModels());

        // Physics features
        all.push(fetch('/vendors/prismarine-physics/lib/features.json').then(response => response.json()).then(json => { this.physics.features = json;}));

        // Clouds texture
        all.push(loadImage('/media/clouds.png').then((image1) => {
            let canvas          = document.createElement('canvas');
            canvas.width        = 256;
            canvas.height       = 256;
            let ctx             = canvas.getContext('2d');
            ctx.drawImage(image1, 0, 0, 256, 256, 0, 0, 256, 256);
            this.clouds.texture = ctx.getImageData(0, 0, 256, 256);
        }));

        // Mob & player models
        all.push(
            Resources.loadJsonDatabase('/media/models/database.json', '/media/models/')
                .then((t) => Object.assign(this.models, t.assets))
                .then((loaded) => {
                    console.debug("Loaded models:", loaded);
                })
        );

        // Loading progress calculator
        let d = 0;
        this.progress = {
            loaded:     0,
            total:      all.length,
            percent:    0
        };
        for (const p of all) {
            p.then(()=> {
                d ++;
                this.progress.loaded = d;
                this.progress.percent = (d * 100) / all.length;
                this.onLoading({...this.progress});
            });
        }

        // TODO: add retry
        return Promise.all(all);

    }

    /**
     * Parse shader.blocks file defenition
     * @param {string} text
     * @param {{[key: string]: string}} blocks
     */
    static async parseShaderBlocks(text, blocks = {}) {
        const blocksStart = '#ifdef';
        const blocksEnd = '#endif';

        let start = text.indexOf(blocksStart);
        let end = start;

        while(start > -1) {
            end = text.indexOf(blocksEnd, start);

            if (end === -1) {
                throw new TypeError('Shader block has unclosed ifdef statement at:' + start + '\n\n' + text);
            }

            const block = text.substring(start  + blocksStart.length, end);
            const lines = block.split('\n');
            const name = lines.shift().trim();

            const source = lines.map((e) => {
                return e.startsWith('    ') // remove first tab (4 space)
                    ? e.substring(4).trimEnd()
                    : e.trimEnd();
            }).join('\n');

            blocks[name] = source.trim();

            start = text.indexOf(blocksStart, start + blocksStart.length);
        }

        return blocks;
    }

    //
    static async loadWebGLShaders(vertex, fragment) {
        let all = [];
        let resp = {
            code: {
                vertex: null,
                fragment: null
            }
        };
        all.push(Resources.loadTextFile(vertex).then((txt) => { resp.code.vertex = txt } ));
        all.push(Resources.loadTextFile(fragment).then((txt) => { resp.code.fragment = txt } ));
        await Promise.all(all);
        return resp;
    }

    //
    static async loadWebGPUShader(shader_uri) {
        let all = [];
        let resp = {
            code: {
                vertex: null,
                fragment: null
            }
        };
        all.push(Resources.loadTextFile(shader_uri).then((txt) => { resp.code.vertex = txt; resp.code.fragment = txt;}));
        await Promise.all(all);
        return resp;
    }

    static loadTextFile(url, json = false) {
        return fetch(url).then(response => json ? response.json() : response.text());
    }

    static loadImage(url,  imageBitmap) {
        if (imageBitmap) {
            return fetch(url)
                .then(r => r.blob())
                .then(blob => self.createImageBitmap(blob, {premultiplyAlpha: 'none'}))
                .catch((e) => {
                    vt.error(`Error loadImage in resources ${url}`);
                    setTimeout(() => {
                        Qubatch.exit();
                    }, 1000);
                });
        }
        return new Promise((resolve, reject) => {
            const image = new Image();
            image.onload = function () {
                resolve(image);
            };
            image.onError = function () {
                reject();
            };
            image.src = url;
        })
    }

    static unrollGltf(primitive, gltf, target = []) {
        const data = target;
        const {
            NORMAL, POSITION, TEXCOORD_0
        } = primitive.attributes;
        const posData = new Float32Array(POSITION.bufferView.data);
        const normData = new Float32Array(NORMAL.bufferView.data);
        const uvData = new Float32Array(TEXCOORD_0.bufferView.data);
        if (typeof primitive.indices === 'number') {
                const indices = gltf.accessors[primitive.indices];
                const i16 = new Uint16Array(indices.bufferView.data, primitive.indicesOffset, primitive.indicesLength);
                for(let i = 0; i < i16.length; i ++) {
                    let index = i16[i];
                    data.push(
                        posData[index * POSITION.size + 0],
                        posData[index * POSITION.size + 1],
                        posData[index * POSITION.size + 2],
                        uvData[index * TEXCOORD_0.size + 0],
                        uvData[index * TEXCOORD_0.size + 1],
                        0, 0, 0, 0,
                        normData[index * NORMAL.size + 0],
                        normData[index * NORMAL.size + 1],
                        normData[index * NORMAL.size + 2],
                    )
                }
        }
        return data;
    }

    static async loadJsonModel(dataModel, key, baseUrl) {
        const asset = await Resources.loadTextFile(baseUrl + dataModel.geom, true);

        asset.type = dataModel.type;
        asset.source = dataModel;
        asset.key = key;
        asset.skins = Object.fromEntries(Object.entries(dataModel.skins).map((e) => [e[0], null]));

        asset.getSkin = async (id) => {
            if (!dataModel.skins[id]) {
                return null;
            }

            if (asset.skins[id]) {
                return asset.skins[id];
            }

            const image = Resources
                .loadImage(baseUrl + dataModel.skins[id], !!self.createImageBitmap)

            return asset.skins[id] = image;
        }

        asset.getPlayerSkin = async (url) => {
            if (asset.skins[url]) {
                return asset.skins[url];
            }
            const image = Resources.loadImage(url, !!self.createImageBitmap);
            return asset.skins[url] = image;
        }

        return asset;
    }

    static async loadJsonDatabase(url, baseUrl) {
        const base = await Resources.loadTextFile(url, true);
        base.baseUrl = baseUrl;

        for(let key in base.assets) {
            base.assets[key].baseUrl = baseUrl;
        }
        return base;
    }

    // loadResourcePacks...
    static async loadResourcePacks(settings) {
        const resource_packs_url = (settings && settings.resource_packs_url) ? settings.resource_packs_url : '../data/resource_packs.json';
        return Helpers.fetchJSON(resource_packs_url, true, 'rp');
    }

    // Load supported block styles
    static async loadBlockStyles(settings) {
        const resp = new Set();
        const all = [];
        const json_url = (settings && settings.json_url) ? settings.json_url : '../data/block_style.json';
        await Helpers.fetchJSON(json_url, true, 'bs').then((json) => {
            for(let code of json) {
                // Load module
                all.push(import(`./block_style/${code}.js`).then(module => {
                    resp.add(module.default);
                }));
            }
        });
        await Promise.all(all).then(() => { return this; });
        return resp;
    }


    // Load skins
    static async loadSkins() {
        const json = await Helpers.fetchJSON('../media/models/database.json');
        const resp = json.player_skins;
        for(var skin of resp) {
            skin.preview = CLIENT_SKIN_ROOT + 'preview/' + skin.file + '.png';
            skin.file = CLIENT_SKIN_ROOT + skin.file + '.png';
        }
        resp.sort((a, b) => a.id - b.id);
        return resp;
    }

    // Load recipes
    static async loadRecipes() {
        return  Helpers.fetchJSON('../data/recipes.json', true);
    }

    // Load models
    static async loadModels() {
        return  Helpers.fetchJSON('../media/models/database.json');
    }

    // Load materials
    static async loadMaterials() {
        return  Helpers.fetchJSON('../data/materials.json', true);
    }
    
    // Load BBModels
    static async _loadBBModels() {
        if(Resources._bbmodels) {
            return Resources._bbmodels
        }
        const resp = new Map();
        const dir = '../resource_packs/bbmodel';
        await Helpers.fetchJSON(dir + '/conf.json').then(async bbmodel_conf_json => {
            for(let item of bbmodel_conf_json.bbmodels) {
                const model = new BBModel_Model(item.json)
                model.parse()
                model.name = item.name
                resp.set(item.name, model)
            }
            // const all = []
            // for(let file of json.bbmodels) {
            //     all.push(Helpers.fetchJSON(dir + `/${file.name}.json`).then(json => {
            //         const model = new BBModel_Model(json);
            //         model.parse();
            //         model.name = file.name;
            //         resp.set(file.name, model);
            //     }).catch((error) => {
            //         console.error('Error:', error);
            //     }));
            // }
            // await Promise.all(all)
        });
        return Resources._bbmodels = resp;
    }

    static loadBBModels() {
        return this._bbmodel_promise = this._bbmodel_promise || this._loadBBModels()
    }

    // Load painting
    static async loadPainting() {
        if(Resources._painting) {
            return Resources._painting;
        }
        let resp = null;
        await Helpers.fetchJSON('../data/painting.json').then(json => {
            json.sizes = new Map();
            for(const [k, item] of Object.entries(json.frames)) {
                let sz_w = item.w / json.one_width;
                let sz_h = item.h / json.one_height;
                item.x /= json.sprite_width;
                item.y /= json.sprite_height;
                item.w /= json.sprite_width;
                item.h /= json.sprite_height;
                const key = `${sz_w}x${sz_h}`;
                if(!json.sizes.has(key)) {
                    json.sizes.set(key, new Map());
                }
                json.sizes.get(key).set(k, item);
            }
            resp = json;
        });
        return Resources._painting = resp;
    }

    // Load music discs
    static async loadMusicDiscs() {
        if(Resources._music_discs) {
            return Resources._music_discs;
        }
        let resp = null;
        await Helpers.fetchJSON('../data/music_disc.json').then(json => {
            resp = json;
        });
        return Resources._music_discs = resp;
    }

}<|MERGE_RESOLUTION|>--- conflicted
+++ resolved
@@ -1,499 +1,494 @@
-import { BBModel_Model } from "./bbmodel/model.js";
-import { Helpers } from "./helpers.js";
-import { CLIENT_SKIN_ROOT, CLIENT_MUSIC_ROOT } from "./constant.js";
-import { SpriteAtlas } from "./core/sprite_atlas.js";
-
-export const COLOR_PALETTE = {
-    white: [0, 0],      // Белая - white_terracotta
-    orange: [2, 1],     // Оранжевая - orange_terracotta
-    magenta: [2, 3],    // Сиреневая - magenta_terracotta
-    light_blue: [3, 2], // Светло-синяя - light_blue_terracotta
-    yellow: [3, 1],     // Жёлтая - yellow_terracotta
-    lime: [0, 2],       // Лаймовая - lime_terracotta
-    pink: [3, 3],       // Розовая - pink_terracotta
-    gray: [2, 0],       // Серая - gray_terracotta
-    light_gray: [1, 0], // Светло-серая - light_gray_terracotta
-    cyan: [2, 2],       // Бирюзовая - cyan_terracotta
-    purple: [1, 3],     // Фиолетовая - purple_terracotta
-    blue: [0, 3],       // Синяя - blue_terracotta
-    brown: [0, 1],      // Коричневая - brown_terracotta
-    green: [1, 2],      // Зелёная - green_terracotta
-    red: [1, 1],        // Красная - red_terracotta
-    black: [3, 0],      // Чёрная - black_terracotta
-};
-
-export class Resources {
-
-    static async getModelAsset(key) {
-        if (!this.models[key]) {
-            return;
-        }
-
-        const entry = this.models[key];
-
-        if (entry.asset) {
-            return entry.asset;
-        }
-
-        let asset;
-
-        if (entry.type == 'json') {
-            asset = Resources.loadJsonModel(entry, key, entry.baseUrl);
-        }
-
-        return entry.asset = asset;
-    }
-
-    static onLoading = (state) => {};
-
-    static async preload(settings) {
-        this.shaderBlocks = {};
-
-        // Functions
-        const loadTextFile = Resources.loadTextFile
-        const loadImage = (url) => Resources.loadImage(url, settings.imageBitmap)
-
-        let all = [];
-
-        // Shader blocks
-        if (settings.wgsl) {
-            // not supported
-        } else {
-            all.push(
-                loadTextFile('./shaders/shader.blocks.glsl')
-                    .then(text => Resources.parseShaderBlocks(text, this.shaderBlocks))
-                    .then(blocks => {
-                        console.debug('Load shader blocks:', blocks)
-                    })
-            );
-        }
-
-        await Promise.all(all)
-
-    }
-
-    /**
-     * @param settings
-     * @param settings.glsl need glsl
-     * @param settings.wgsl need wgls for webgpu
-     * @param settings.imageBitmap return imageBitmap for image instead of Image
-     * @returns {Promise<void>}
-     */
-    static load(settings) {
-        this.codeMain           = {};
-        this.codeSky            = {};
-        this.pickat             = {};
-        this.shadow             = {};
-        // this.sky                = {};
-        this.clouds             = {};
-        this.inventory          = {};
-        this.physics            = {};
-        this.models             = {};
-        this.sounds             = {};
-        this.music              = null;
-        this.sound_sprite_main  = {};
-        this.weather            = {};
-        this.blockDayLight      = null;
-        this.maskColor          = null;
-        this.layout             = {}
-
-        // Functions
-        const loadTextFile = Resources.loadTextFile;
-        const loadImage = (url) => Resources.loadImage(url, settings.imageBitmap);
-
-        let all = [];
-
-        // Others
-        all.push(loadImage('media/block_day_light.png').then((img) => { this.blockDayLight = img}));
-<<<<<<< HEAD
-        all.push(loadImage('media/mask_color_with_swamp.png').then((img) => { this.maskColor = img}));
-        all.push(loadImage('media/rain.png').then((img) => { this.weather.rain = img}));
-=======
-        all.push(loadImage('media/mask_color.png').then((img) => { this.maskColor = img}));
-        all.push(loadImage('media/weather.png').then((img) => { this.weather.rain = img}));
->>>>>>> 9961bcf2
-        all.push(loadImage('media/snow.png').then((img) => { this.weather.snow = img}));
-        all.push(loadImage('media/pickat_target.png').then((img) => { this.pickat.target = img}));
-        all.push(loadImage('media/shadow.png').then((img) => { this.shadow.main = img}));
-        all.push(loadImage('media/debug_frame.png').then((img) => { this.pickat.debug = img}));
-        all.push(fetch('/data/sounds.json').then(response => response.json()).then(json => { this.sounds = json;}));
-        all.push(fetch(CLIENT_MUSIC_ROOT + 'music.json')
-            .then(response => response.ok ? response.json() : null)
-            .then(json => { this.music = json;}))
-        all.push(fetch('/sounds/main/sprite.json').then(response => response.json()).then(json => { this.sound_sprite_main = json;}));
-
-        /**
-         * Atlases
-         * @type {Object.<string, SpriteAtlas>}
-         */
-        this.atlas = {}
-        for(let name of ['hotbar', 'bn', 'icons']) {
-            this.atlas[name] = {}
-            all.push(fetch(`data/atlas/${name}/atlas.json`).then(response => response.json()).then(json => { this.atlas[name].map = json}))
-            all.push(loadImage(`data/atlas/${name}/atlas.png`).then(img => {this.atlas[name].image = img}))
-        }
-
-        // Window layouts
-        for(let name of ['quest_view', 'screenshot']) {
-            all.push(fetch(`data/layout/${name}.json`).then(response => response.json()).then(json => { this.layout[name] = json}))
-        }
-
-        // Skybox textures
-        /*
-        let skiybox_dir = './media/skybox/park';
-        all.push(loadImage(skiybox_dir + '/posx.webp').then((img) => {this.sky.posx = img}));
-        all.push(loadImage(skiybox_dir + '/negx.webp').then((img) => {this.sky.negx = img}));
-        all.push(loadImage(skiybox_dir + '/posy.webp').then((img) => {this.sky.posy = img}));
-        all.push(loadImage(skiybox_dir + '/negy.webp').then((img) => {this.sky.negy = img}));
-        all.push(loadImage(skiybox_dir + '/posz.webp').then((img) => {this.sky.posz = img}));
-        all.push(loadImage(skiybox_dir + '/negz.webp').then((img) => {this.sky.negz = img}));
-        */
-
-        // Skybox shaders
-        if (settings.wgsl) {
-            all.push(loadTextFile('./shaders/skybox_gpu/shader.wgsl').then((txt) => { this.codeSky = { vertex: txt, fragment: txt} } ));
-        } else {
-            all.push(loadTextFile('./shaders/skybox/vertex.glsl').then((txt) => { this.codeSky.vertex = txt } ));
-            all.push(loadTextFile('./shaders/skybox/fragment.glsl').then((txt) => { this.codeSky.fragment = txt } ));
-        }
-
-        // Painting
-        all.push[Resources.loadPainting()];
-
-        //
-        all.push(Resources.loadBBModels());
-
-        // Physics features
-        all.push(fetch('/vendors/prismarine-physics/lib/features.json').then(response => response.json()).then(json => { this.physics.features = json;}));
-
-        // Clouds texture
-        all.push(loadImage('/media/clouds.png').then((image1) => {
-            let canvas          = document.createElement('canvas');
-            canvas.width        = 256;
-            canvas.height       = 256;
-            let ctx             = canvas.getContext('2d');
-            ctx.drawImage(image1, 0, 0, 256, 256, 0, 0, 256, 256);
-            this.clouds.texture = ctx.getImageData(0, 0, 256, 256);
-        }));
-
-        // Mob & player models
-        all.push(
-            Resources.loadJsonDatabase('/media/models/database.json', '/media/models/')
-                .then((t) => Object.assign(this.models, t.assets))
-                .then((loaded) => {
-                    console.debug("Loaded models:", loaded);
-                })
-        );
-
-        // Loading progress calculator
-        let d = 0;
-        this.progress = {
-            loaded:     0,
-            total:      all.length,
-            percent:    0
-        };
-        for (const p of all) {
-            p.then(()=> {
-                d ++;
-                this.progress.loaded = d;
-                this.progress.percent = (d * 100) / all.length;
-                this.onLoading({...this.progress});
-            });
-        }
-
-        // TODO: add retry
-        return Promise.all(all);
-
-    }
-
-    /**
-     * Parse shader.blocks file defenition
-     * @param {string} text
-     * @param {{[key: string]: string}} blocks
-     */
-    static async parseShaderBlocks(text, blocks = {}) {
-        const blocksStart = '#ifdef';
-        const blocksEnd = '#endif';
-
-        let start = text.indexOf(blocksStart);
-        let end = start;
-
-        while(start > -1) {
-            end = text.indexOf(blocksEnd, start);
-
-            if (end === -1) {
-                throw new TypeError('Shader block has unclosed ifdef statement at:' + start + '\n\n' + text);
-            }
-
-            const block = text.substring(start  + blocksStart.length, end);
-            const lines = block.split('\n');
-            const name = lines.shift().trim();
-
-            const source = lines.map((e) => {
-                return e.startsWith('    ') // remove first tab (4 space)
-                    ? e.substring(4).trimEnd()
-                    : e.trimEnd();
-            }).join('\n');
-
-            blocks[name] = source.trim();
-
-            start = text.indexOf(blocksStart, start + blocksStart.length);
-        }
-
-        return blocks;
-    }
-
-    //
-    static async loadWebGLShaders(vertex, fragment) {
-        let all = [];
-        let resp = {
-            code: {
-                vertex: null,
-                fragment: null
-            }
-        };
-        all.push(Resources.loadTextFile(vertex).then((txt) => { resp.code.vertex = txt } ));
-        all.push(Resources.loadTextFile(fragment).then((txt) => { resp.code.fragment = txt } ));
-        await Promise.all(all);
-        return resp;
-    }
-
-    //
-    static async loadWebGPUShader(shader_uri) {
-        let all = [];
-        let resp = {
-            code: {
-                vertex: null,
-                fragment: null
-            }
-        };
-        all.push(Resources.loadTextFile(shader_uri).then((txt) => { resp.code.vertex = txt; resp.code.fragment = txt;}));
-        await Promise.all(all);
-        return resp;
-    }
-
-    static loadTextFile(url, json = false) {
-        return fetch(url).then(response => json ? response.json() : response.text());
-    }
-
-    static loadImage(url,  imageBitmap) {
-        if (imageBitmap) {
-            return fetch(url)
-                .then(r => r.blob())
-                .then(blob => self.createImageBitmap(blob, {premultiplyAlpha: 'none'}))
-                .catch((e) => {
-                    vt.error(`Error loadImage in resources ${url}`);
-                    setTimeout(() => {
-                        Qubatch.exit();
-                    }, 1000);
-                });
-        }
-        return new Promise((resolve, reject) => {
-            const image = new Image();
-            image.onload = function () {
-                resolve(image);
-            };
-            image.onError = function () {
-                reject();
-            };
-            image.src = url;
-        })
-    }
-
-    static unrollGltf(primitive, gltf, target = []) {
-        const data = target;
-        const {
-            NORMAL, POSITION, TEXCOORD_0
-        } = primitive.attributes;
-        const posData = new Float32Array(POSITION.bufferView.data);
-        const normData = new Float32Array(NORMAL.bufferView.data);
-        const uvData = new Float32Array(TEXCOORD_0.bufferView.data);
-        if (typeof primitive.indices === 'number') {
-                const indices = gltf.accessors[primitive.indices];
-                const i16 = new Uint16Array(indices.bufferView.data, primitive.indicesOffset, primitive.indicesLength);
-                for(let i = 0; i < i16.length; i ++) {
-                    let index = i16[i];
-                    data.push(
-                        posData[index * POSITION.size + 0],
-                        posData[index * POSITION.size + 1],
-                        posData[index * POSITION.size + 2],
-                        uvData[index * TEXCOORD_0.size + 0],
-                        uvData[index * TEXCOORD_0.size + 1],
-                        0, 0, 0, 0,
-                        normData[index * NORMAL.size + 0],
-                        normData[index * NORMAL.size + 1],
-                        normData[index * NORMAL.size + 2],
-                    )
-                }
-        }
-        return data;
-    }
-
-    static async loadJsonModel(dataModel, key, baseUrl) {
-        const asset = await Resources.loadTextFile(baseUrl + dataModel.geom, true);
-
-        asset.type = dataModel.type;
-        asset.source = dataModel;
-        asset.key = key;
-        asset.skins = Object.fromEntries(Object.entries(dataModel.skins).map((e) => [e[0], null]));
-
-        asset.getSkin = async (id) => {
-            if (!dataModel.skins[id]) {
-                return null;
-            }
-
-            if (asset.skins[id]) {
-                return asset.skins[id];
-            }
-
-            const image = Resources
-                .loadImage(baseUrl + dataModel.skins[id], !!self.createImageBitmap)
-
-            return asset.skins[id] = image;
-        }
-
-        asset.getPlayerSkin = async (url) => {
-            if (asset.skins[url]) {
-                return asset.skins[url];
-            }
-            const image = Resources.loadImage(url, !!self.createImageBitmap);
-            return asset.skins[url] = image;
-        }
-
-        return asset;
-    }
-
-    static async loadJsonDatabase(url, baseUrl) {
-        const base = await Resources.loadTextFile(url, true);
-        base.baseUrl = baseUrl;
-
-        for(let key in base.assets) {
-            base.assets[key].baseUrl = baseUrl;
-        }
-        return base;
-    }
-
-    // loadResourcePacks...
-    static async loadResourcePacks(settings) {
-        const resource_packs_url = (settings && settings.resource_packs_url) ? settings.resource_packs_url : '../data/resource_packs.json';
-        return Helpers.fetchJSON(resource_packs_url, true, 'rp');
-    }
-
-    // Load supported block styles
-    static async loadBlockStyles(settings) {
-        const resp = new Set();
-        const all = [];
-        const json_url = (settings && settings.json_url) ? settings.json_url : '../data/block_style.json';
-        await Helpers.fetchJSON(json_url, true, 'bs').then((json) => {
-            for(let code of json) {
-                // Load module
-                all.push(import(`./block_style/${code}.js`).then(module => {
-                    resp.add(module.default);
-                }));
-            }
-        });
-        await Promise.all(all).then(() => { return this; });
-        return resp;
-    }
-
-
-    // Load skins
-    static async loadSkins() {
-        const json = await Helpers.fetchJSON('../media/models/database.json');
-        const resp = json.player_skins;
-        for(var skin of resp) {
-            skin.preview = CLIENT_SKIN_ROOT + 'preview/' + skin.file + '.png';
-            skin.file = CLIENT_SKIN_ROOT + skin.file + '.png';
-        }
-        resp.sort((a, b) => a.id - b.id);
-        return resp;
-    }
-
-    // Load recipes
-    static async loadRecipes() {
-        return  Helpers.fetchJSON('../data/recipes.json', true);
-    }
-
-    // Load models
-    static async loadModels() {
-        return  Helpers.fetchJSON('../media/models/database.json');
-    }
-
-    // Load materials
-    static async loadMaterials() {
-        return  Helpers.fetchJSON('../data/materials.json', true);
-    }
-    
-    // Load BBModels
-    static async _loadBBModels() {
-        if(Resources._bbmodels) {
-            return Resources._bbmodels
-        }
-        const resp = new Map();
-        const dir = '../resource_packs/bbmodel';
-        await Helpers.fetchJSON(dir + '/conf.json').then(async bbmodel_conf_json => {
-            for(let item of bbmodel_conf_json.bbmodels) {
-                const model = new BBModel_Model(item.json)
-                model.parse()
-                model.name = item.name
-                resp.set(item.name, model)
-            }
-            // const all = []
-            // for(let file of json.bbmodels) {
-            //     all.push(Helpers.fetchJSON(dir + `/${file.name}.json`).then(json => {
-            //         const model = new BBModel_Model(json);
-            //         model.parse();
-            //         model.name = file.name;
-            //         resp.set(file.name, model);
-            //     }).catch((error) => {
-            //         console.error('Error:', error);
-            //     }));
-            // }
-            // await Promise.all(all)
-        });
-        return Resources._bbmodels = resp;
-    }
-
-    static loadBBModels() {
-        return this._bbmodel_promise = this._bbmodel_promise || this._loadBBModels()
-    }
-
-    // Load painting
-    static async loadPainting() {
-        if(Resources._painting) {
-            return Resources._painting;
-        }
-        let resp = null;
-        await Helpers.fetchJSON('../data/painting.json').then(json => {
-            json.sizes = new Map();
-            for(const [k, item] of Object.entries(json.frames)) {
-                let sz_w = item.w / json.one_width;
-                let sz_h = item.h / json.one_height;
-                item.x /= json.sprite_width;
-                item.y /= json.sprite_height;
-                item.w /= json.sprite_width;
-                item.h /= json.sprite_height;
-                const key = `${sz_w}x${sz_h}`;
-                if(!json.sizes.has(key)) {
-                    json.sizes.set(key, new Map());
-                }
-                json.sizes.get(key).set(k, item);
-            }
-            resp = json;
-        });
-        return Resources._painting = resp;
-    }
-
-    // Load music discs
-    static async loadMusicDiscs() {
-        if(Resources._music_discs) {
-            return Resources._music_discs;
-        }
-        let resp = null;
-        await Helpers.fetchJSON('../data/music_disc.json').then(json => {
-            resp = json;
-        });
-        return Resources._music_discs = resp;
-    }
-
+import { BBModel_Model } from "./bbmodel/model.js";
+import { Helpers } from "./helpers.js";
+import { CLIENT_SKIN_ROOT, CLIENT_MUSIC_ROOT } from "./constant.js";
+import { SpriteAtlas } from "./core/sprite_atlas.js";
+
+export const COLOR_PALETTE = {
+    white: [0, 0],      // Белая - white_terracotta
+    orange: [2, 1],     // Оранжевая - orange_terracotta
+    magenta: [2, 3],    // Сиреневая - magenta_terracotta
+    light_blue: [3, 2], // Светло-синяя - light_blue_terracotta
+    yellow: [3, 1],     // Жёлтая - yellow_terracotta
+    lime: [0, 2],       // Лаймовая - lime_terracotta
+    pink: [3, 3],       // Розовая - pink_terracotta
+    gray: [2, 0],       // Серая - gray_terracotta
+    light_gray: [1, 0], // Светло-серая - light_gray_terracotta
+    cyan: [2, 2],       // Бирюзовая - cyan_terracotta
+    purple: [1, 3],     // Фиолетовая - purple_terracotta
+    blue: [0, 3],       // Синяя - blue_terracotta
+    brown: [0, 1],      // Коричневая - brown_terracotta
+    green: [1, 2],      // Зелёная - green_terracotta
+    red: [1, 1],        // Красная - red_terracotta
+    black: [3, 0],      // Чёрная - black_terracotta
+};
+
+export class Resources {
+
+    static async getModelAsset(key) {
+        if (!this.models[key]) {
+            return;
+        }
+
+        const entry = this.models[key];
+
+        if (entry.asset) {
+            return entry.asset;
+        }
+
+        let asset;
+
+        if (entry.type == 'json') {
+            asset = Resources.loadJsonModel(entry, key, entry.baseUrl);
+        }
+
+        return entry.asset = asset;
+    }
+
+    static onLoading = (state) => {};
+
+    static async preload(settings) {
+        this.shaderBlocks = {};
+
+        // Functions
+        const loadTextFile = Resources.loadTextFile
+        const loadImage = (url) => Resources.loadImage(url, settings.imageBitmap)
+
+        let all = [];
+
+        // Shader blocks
+        if (settings.wgsl) {
+            // not supported
+        } else {
+            all.push(
+                loadTextFile('./shaders/shader.blocks.glsl')
+                    .then(text => Resources.parseShaderBlocks(text, this.shaderBlocks))
+                    .then(blocks => {
+                        console.debug('Load shader blocks:', blocks)
+                    })
+            );
+        }
+
+        await Promise.all(all)
+
+    }
+
+    /**
+     * @param settings
+     * @param settings.glsl need glsl
+     * @param settings.wgsl need wgls for webgpu
+     * @param settings.imageBitmap return imageBitmap for image instead of Image
+     * @returns {Promise<void>}
+     */
+    static load(settings) {
+        this.codeMain           = {};
+        this.codeSky            = {};
+        this.pickat             = {};
+        this.shadow             = {};
+        // this.sky                = {};
+        this.clouds             = {};
+        this.inventory          = {};
+        this.physics            = {};
+        this.models             = {};
+        this.sounds             = {};
+        this.music              = null;
+        this.sound_sprite_main  = {};
+        this.weather            = {};
+        this.blockDayLight      = null;
+        this.maskColor          = null;
+        this.layout             = {}
+
+        // Functions
+        const loadTextFile = Resources.loadTextFile;
+        const loadImage = (url) => Resources.loadImage(url, settings.imageBitmap);
+
+        let all = [];
+
+        // Others
+        all.push(loadImage('media/block_day_light.png').then((img) => { this.blockDayLight = img}));
+        all.push(loadImage('media/mask_color_with_swamp.png').then((img) => { this.maskColor = img}));
+        all.push(loadImage('media/weather.png').then((img) => { this.weather.image = img}));
+        // all.push(loadImage('media/snow.png').then((img) => { this.weather.snow = img}));
+        all.push(loadImage('media/pickat_target.png').then((img) => { this.pickat.target = img}));
+        all.push(loadImage('media/shadow.png').then((img) => { this.shadow.main = img}));
+        all.push(loadImage('media/debug_frame.png').then((img) => { this.pickat.debug = img}));
+        all.push(fetch('/data/sounds.json').then(response => response.json()).then(json => { this.sounds = json;}));
+        all.push(fetch(CLIENT_MUSIC_ROOT + 'music.json')
+            .then(response => response.ok ? response.json() : null)
+            .then(json => { this.music = json;}))
+        all.push(fetch('/sounds/main/sprite.json').then(response => response.json()).then(json => { this.sound_sprite_main = json;}));
+
+        /**
+         * Atlases
+         * @type {Object.<string, SpriteAtlas>}
+         */
+        this.atlas = {}
+        for(let name of ['hotbar', 'bn', 'icons']) {
+            this.atlas[name] = {}
+            all.push(fetch(`data/atlas/${name}/atlas.json`).then(response => response.json()).then(json => { this.atlas[name].map = json}))
+            all.push(loadImage(`data/atlas/${name}/atlas.png`).then(img => {this.atlas[name].image = img}))
+        }
+
+        // Window layouts
+        for(let name of ['quest_view', 'screenshot']) {
+            all.push(fetch(`data/layout/${name}.json`).then(response => response.json()).then(json => { this.layout[name] = json}))
+        }
+
+        // Skybox textures
+        /*
+        let skiybox_dir = './media/skybox/park';
+        all.push(loadImage(skiybox_dir + '/posx.webp').then((img) => {this.sky.posx = img}));
+        all.push(loadImage(skiybox_dir + '/negx.webp').then((img) => {this.sky.negx = img}));
+        all.push(loadImage(skiybox_dir + '/posy.webp').then((img) => {this.sky.posy = img}));
+        all.push(loadImage(skiybox_dir + '/negy.webp').then((img) => {this.sky.negy = img}));
+        all.push(loadImage(skiybox_dir + '/posz.webp').then((img) => {this.sky.posz = img}));
+        all.push(loadImage(skiybox_dir + '/negz.webp').then((img) => {this.sky.negz = img}));
+        */
+
+        // Skybox shaders
+        if (settings.wgsl) {
+            all.push(loadTextFile('./shaders/skybox_gpu/shader.wgsl').then((txt) => { this.codeSky = { vertex: txt, fragment: txt} } ));
+        } else {
+            all.push(loadTextFile('./shaders/skybox/vertex.glsl').then((txt) => { this.codeSky.vertex = txt } ));
+            all.push(loadTextFile('./shaders/skybox/fragment.glsl').then((txt) => { this.codeSky.fragment = txt } ));
+        }
+
+        // Painting
+        all.push[Resources.loadPainting()];
+
+        //
+        all.push(Resources.loadBBModels());
+
+        // Physics features
+        all.push(fetch('/vendors/prismarine-physics/lib/features.json').then(response => response.json()).then(json => { this.physics.features = json;}));
+
+        // Clouds texture
+        all.push(loadImage('/media/clouds.png').then((image1) => {
+            let canvas          = document.createElement('canvas');
+            canvas.width        = 256;
+            canvas.height       = 256;
+            let ctx             = canvas.getContext('2d');
+            ctx.drawImage(image1, 0, 0, 256, 256, 0, 0, 256, 256);
+            this.clouds.texture = ctx.getImageData(0, 0, 256, 256);
+        }));
+
+        // Mob & player models
+        all.push(
+            Resources.loadJsonDatabase('/media/models/database.json', '/media/models/')
+                .then((t) => Object.assign(this.models, t.assets))
+                .then((loaded) => {
+                    console.debug("Loaded models:", loaded);
+                })
+        );
+
+        // Loading progress calculator
+        let d = 0;
+        this.progress = {
+            loaded:     0,
+            total:      all.length,
+            percent:    0
+        };
+        for (const p of all) {
+            p.then(()=> {
+                d ++;
+                this.progress.loaded = d;
+                this.progress.percent = (d * 100) / all.length;
+                this.onLoading({...this.progress});
+            });
+        }
+
+        // TODO: add retry
+        return Promise.all(all);
+
+    }
+
+    /**
+     * Parse shader.blocks file defenition
+     * @param {string} text
+     * @param {{[key: string]: string}} blocks
+     */
+    static async parseShaderBlocks(text, blocks = {}) {
+        const blocksStart = '#ifdef';
+        const blocksEnd = '#endif';
+
+        let start = text.indexOf(blocksStart);
+        let end = start;
+
+        while(start > -1) {
+            end = text.indexOf(blocksEnd, start);
+
+            if (end === -1) {
+                throw new TypeError('Shader block has unclosed ifdef statement at:' + start + '\n\n' + text);
+            }
+
+            const block = text.substring(start  + blocksStart.length, end);
+            const lines = block.split('\n');
+            const name = lines.shift().trim();
+
+            const source = lines.map((e) => {
+                return e.startsWith('    ') // remove first tab (4 space)
+                    ? e.substring(4).trimEnd()
+                    : e.trimEnd();
+            }).join('\n');
+
+            blocks[name] = source.trim();
+
+            start = text.indexOf(blocksStart, start + blocksStart.length);
+        }
+
+        return blocks;
+    }
+
+    //
+    static async loadWebGLShaders(vertex, fragment) {
+        let all = [];
+        let resp = {
+            code: {
+                vertex: null,
+                fragment: null
+            }
+        };
+        all.push(Resources.loadTextFile(vertex).then((txt) => { resp.code.vertex = txt } ));
+        all.push(Resources.loadTextFile(fragment).then((txt) => { resp.code.fragment = txt } ));
+        await Promise.all(all);
+        return resp;
+    }
+
+    //
+    static async loadWebGPUShader(shader_uri) {
+        let all = [];
+        let resp = {
+            code: {
+                vertex: null,
+                fragment: null
+            }
+        };
+        all.push(Resources.loadTextFile(shader_uri).then((txt) => { resp.code.vertex = txt; resp.code.fragment = txt;}));
+        await Promise.all(all);
+        return resp;
+    }
+
+    static loadTextFile(url, json = false) {
+        return fetch(url).then(response => json ? response.json() : response.text());
+    }
+
+    static loadImage(url,  imageBitmap) {
+        if (imageBitmap) {
+            return fetch(url)
+                .then(r => r.blob())
+                .then(blob => self.createImageBitmap(blob, {premultiplyAlpha: 'none'}))
+                .catch((e) => {
+                    vt.error(`Error loadImage in resources ${url}`);
+                    setTimeout(() => {
+                        Qubatch.exit();
+                    }, 1000);
+                });
+        }
+        return new Promise((resolve, reject) => {
+            const image = new Image();
+            image.onload = function () {
+                resolve(image);
+            };
+            image.onError = function () {
+                reject();
+            };
+            image.src = url;
+        })
+    }
+
+    static unrollGltf(primitive, gltf, target = []) {
+        const data = target;
+        const {
+            NORMAL, POSITION, TEXCOORD_0
+        } = primitive.attributes;
+        const posData = new Float32Array(POSITION.bufferView.data);
+        const normData = new Float32Array(NORMAL.bufferView.data);
+        const uvData = new Float32Array(TEXCOORD_0.bufferView.data);
+        if (typeof primitive.indices === 'number') {
+                const indices = gltf.accessors[primitive.indices];
+                const i16 = new Uint16Array(indices.bufferView.data, primitive.indicesOffset, primitive.indicesLength);
+                for(let i = 0; i < i16.length; i ++) {
+                    let index = i16[i];
+                    data.push(
+                        posData[index * POSITION.size + 0],
+                        posData[index * POSITION.size + 1],
+                        posData[index * POSITION.size + 2],
+                        uvData[index * TEXCOORD_0.size + 0],
+                        uvData[index * TEXCOORD_0.size + 1],
+                        0, 0, 0, 0,
+                        normData[index * NORMAL.size + 0],
+                        normData[index * NORMAL.size + 1],
+                        normData[index * NORMAL.size + 2],
+                    )
+                }
+        }
+        return data;
+    }
+
+    static async loadJsonModel(dataModel, key, baseUrl) {
+        const asset = await Resources.loadTextFile(baseUrl + dataModel.geom, true);
+
+        asset.type = dataModel.type;
+        asset.source = dataModel;
+        asset.key = key;
+        asset.skins = Object.fromEntries(Object.entries(dataModel.skins).map((e) => [e[0], null]));
+
+        asset.getSkin = async (id) => {
+            if (!dataModel.skins[id]) {
+                return null;
+            }
+
+            if (asset.skins[id]) {
+                return asset.skins[id];
+            }
+
+            const image = Resources
+                .loadImage(baseUrl + dataModel.skins[id], !!self.createImageBitmap)
+
+            return asset.skins[id] = image;
+        }
+
+        asset.getPlayerSkin = async (url) => {
+            if (asset.skins[url]) {
+                return asset.skins[url];
+            }
+            const image = Resources.loadImage(url, !!self.createImageBitmap);
+            return asset.skins[url] = image;
+        }
+
+        return asset;
+    }
+
+    static async loadJsonDatabase(url, baseUrl) {
+        const base = await Resources.loadTextFile(url, true);
+        base.baseUrl = baseUrl;
+
+        for(let key in base.assets) {
+            base.assets[key].baseUrl = baseUrl;
+        }
+        return base;
+    }
+
+    // loadResourcePacks...
+    static async loadResourcePacks(settings) {
+        const resource_packs_url = (settings && settings.resource_packs_url) ? settings.resource_packs_url : '../data/resource_packs.json';
+        return Helpers.fetchJSON(resource_packs_url, true, 'rp');
+    }
+
+    // Load supported block styles
+    static async loadBlockStyles(settings) {
+        const resp = new Set();
+        const all = [];
+        const json_url = (settings && settings.json_url) ? settings.json_url : '../data/block_style.json';
+        await Helpers.fetchJSON(json_url, true, 'bs').then((json) => {
+            for(let code of json) {
+                // Load module
+                all.push(import(`./block_style/${code}.js`).then(module => {
+                    resp.add(module.default);
+                }));
+            }
+        });
+        await Promise.all(all).then(() => { return this; });
+        return resp;
+    }
+
+
+    // Load skins
+    static async loadSkins() {
+        const json = await Helpers.fetchJSON('../media/models/database.json');
+        const resp = json.player_skins;
+        for(var skin of resp) {
+            skin.preview = CLIENT_SKIN_ROOT + 'preview/' + skin.file + '.png';
+            skin.file = CLIENT_SKIN_ROOT + skin.file + '.png';
+        }
+        resp.sort((a, b) => a.id - b.id);
+        return resp;
+    }
+
+    // Load recipes
+    static async loadRecipes() {
+        return  Helpers.fetchJSON('../data/recipes.json', true);
+    }
+
+    // Load models
+    static async loadModels() {
+        return  Helpers.fetchJSON('../media/models/database.json');
+    }
+
+    // Load materials
+    static async loadMaterials() {
+        return  Helpers.fetchJSON('../data/materials.json', true);
+    }
+    
+    // Load BBModels
+    static async _loadBBModels() {
+        if(Resources._bbmodels) {
+            return Resources._bbmodels
+        }
+        const resp = new Map();
+        const dir = '../resource_packs/bbmodel';
+        await Helpers.fetchJSON(dir + '/conf.json').then(async bbmodel_conf_json => {
+            for(let item of bbmodel_conf_json.bbmodels) {
+                const model = new BBModel_Model(item.json)
+                model.parse()
+                model.name = item.name
+                resp.set(item.name, model)
+            }
+            // const all = []
+            // for(let file of json.bbmodels) {
+            //     all.push(Helpers.fetchJSON(dir + `/${file.name}.json`).then(json => {
+            //         const model = new BBModel_Model(json);
+            //         model.parse();
+            //         model.name = file.name;
+            //         resp.set(file.name, model);
+            //     }).catch((error) => {
+            //         console.error('Error:', error);
+            //     }));
+            // }
+            // await Promise.all(all)
+        });
+        return Resources._bbmodels = resp;
+    }
+
+    static loadBBModels() {
+        return this._bbmodel_promise = this._bbmodel_promise || this._loadBBModels()
+    }
+
+    // Load painting
+    static async loadPainting() {
+        if(Resources._painting) {
+            return Resources._painting;
+        }
+        let resp = null;
+        await Helpers.fetchJSON('../data/painting.json').then(json => {
+            json.sizes = new Map();
+            for(const [k, item] of Object.entries(json.frames)) {
+                let sz_w = item.w / json.one_width;
+                let sz_h = item.h / json.one_height;
+                item.x /= json.sprite_width;
+                item.y /= json.sprite_height;
+                item.w /= json.sprite_width;
+                item.h /= json.sprite_height;
+                const key = `${sz_w}x${sz_h}`;
+                if(!json.sizes.has(key)) {
+                    json.sizes.set(key, new Map());
+                }
+                json.sizes.get(key).set(k, item);
+            }
+            resp = json;
+        });
+        return Resources._painting = resp;
+    }
+
+    // Load music discs
+    static async loadMusicDiscs() {
+        if(Resources._music_discs) {
+            return Resources._music_discs;
+        }
+        let resp = null;
+        await Helpers.fetchJSON('../data/music_disc.json').then(json => {
+            resp = json;
+        });
+        return Resources._music_discs = resp;
+    }
+
 }