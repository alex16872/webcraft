"use strict";

import {DIRECTION, Helpers, Vector} from "./helpers.js";
import {CHUNK_SIZE_X} from "./chunk.js";
import rendererProvider from "./renders/rendererProvider.js";
import {Mth} from "./helpers.js";
import {FrustumProxy} from "./frustum.js";
import {Resources} from "./resources.js";
import {BLOCK} from "./blocks.js";
import Particles_Block_Destroy from "./particles/block_destroy.js";
import Particles_Block_Drop from "./particles/block_drop.js";
import Particles_Raindrop from "./particles/raindrop.js";
import Particles_Clouds from "./particles/clouds.js";
import {MeshManager} from "./mesh_manager.js";
import { Camera } from "./camera.js";
import { InHandOverlay } from "./ui/inhand_overlay.js";
import { World } from "./world.js";
import { Environment, SETTINGS as ENV_SET } from "./environment.js";

const {mat4, quat, vec3} = glMatrix;

/**
* Renderer
*
* This class contains the code that takes care of visualising the
* elements in the specified world.
**/
export const ZOOM_FACTOR        = 0.25;
const BACKEND                   = 'webgpu'; // disable webgpu temporary because require update to follow webgl
const FOV_CHANGE_SPEED          = 75;
const FOV_FLYING_CHANGE_SPEED   = 35;
const FOV_NORMAL                = 75;
const FOV_FLYING                = FOV_NORMAL * 1.075;
const FOV_WIDE                  = FOV_NORMAL * 1.15;
const FOV_ZOOM                  = FOV_NORMAL * ZOOM_FACTOR;
const NEAR_DISTANCE             = 2 / 16;
const RENDER_DISTANCE           = 800;
const NIGHT_SHIFT_RANGE         = 16;

// Creates a new renderer with the specified canvas as target.
export class Renderer {

    constructor(renderSurfaceId) {
        this.xrMode             = false;
        this.canvas             = document.getElementById(renderSurfaceId);
        this.canvas.renderer    = this;
        this.testLightOn        = false;
        this.sunDir             = [0.9593, 1.0293, 0.6293]; // [0.7, 1.0, 0.85];
        this.frustum            = new FrustumProxy();
        this.step_side          = 0;
        this.clouds             = null;
        this.rainTim            = null;
        this.prevCamPos         = new Vector(0, 0, 0);
        this.prevCamRotate      = new Vector(0, 0, 0);
        this.frame              = 0;
        this.nightShift         = 1;
        this.env                = new Environment();

        this.renderBackend = rendererProvider.getRenderer(
            this.canvas,
            BACKEND, {
                antialias: false,
                depth: true,
                premultipliedAlpha: false
            });
        this.meshes = new MeshManager();

        this.camera = new Camera({
            type: Camera.PERSP_CAMERA,
            fov: FOV_NORMAL,
            min: NEAR_DISTANCE,
            max: RENDER_DISTANCE,
            scale: 0.05, // ortho scale
        });

        this.inHandOverlay = null;

        this.computedState = {
            fogColor: [0,0,0,0],
            brightness: 0,
        }
    }

    /**
     * Request animation frame
     * This method depend of mode which we runs
     * for XR raf will be provided from session
     * @param {(time, ...args) => void} callback 
     * @returns {number}
     */
    requestAnimationFrame(callback) {
        if (this.xrMode) {
            console.log('Not supported yet');
        }

        return self.requestAnimationFrame(callback);
    }

    /**
     * @deprecated Use camera valies direcly
     */
    get fov() {
        return this.camera.fov;
    }

    /**
     * @deprecated Use camera valies direcly
     */
    get max() {
        return this.camera.max;
    }

    /**
     * @deprecated Use camera valies direcly
     */
    get min() {
        return this.camera.min;
    }

    get gl() {
        return this.renderBackend.gl;
    }

    async init(world, settings) {
        return new Promise(resolve => {
            (async () => {
                await this._init(world, settings, resolve);
            })();
        })
    }

    // todo
    // GO TO PROMISE
    async _init(world, settings, callback) {
        this.setWorld(world);

        const {renderBackend} = this;

        await renderBackend.init({
            blocks: Resources.shaderBlocks
        });

        this.env.init(this);

        this.videoCardInfoCache = null;
        this.options            = {FOV_NORMAL, FOV_WIDE, FOV_ZOOM, ZOOM_FACTOR, FOV_CHANGE_SPEED, NEAR_DISTANCE, RENDER_DISTANCE, FOV_FLYING, FOV_FLYING_CHANGE_SPEED};

        this.brightness         = 1;
        renderBackend.resize(this.canvas.width, this.canvas.height);

        // Init shaders for all resource packs
        await BLOCK.resource_pack_manager.initShaders(renderBackend);
        await BLOCK.resource_pack_manager.initTextures(renderBackend, settings);

        this.globalUniforms = renderBackend.globalUniforms;

        // Make materials for all shaders
        for(let [_, rp] of BLOCK.resource_pack_manager.list) {
            rp.shader.materials = {
                regular: renderBackend.createMaterial({ cullFace: true, opaque: true, shader: rp.shader}),
                doubleface: renderBackend.createMaterial({ cullFace: false, opaque: true, shader: rp.shader}),
                transparent: renderBackend.createMaterial({ cullFace: true, opaque: false, shader: rp.shader}),
                doubleface_transparent: renderBackend.createMaterial({ cullFace: false, opaque: false, shader: rp.shader}),
                label: renderBackend.createMaterial({ cullFace: false, ignoreDepth: true, shader: rp.shader}),
            }
        }

        // Prepare base resource pack shader
        let rp                  = BLOCK.resource_pack_manager.get('base');
        this.defaultShader      = rp.shader;

        this.camera.renderType  = this.renderBackend.gl ? 'webgl' : 'webgpu';
        this.camera.width       = this.viewportWidth;
        this.camera.height      = this.viewportHeight;

        // Create projection and view matrices
        // we can use it directly from camera, but will be problems with reference in multicamera
        this.projMatrix         = this.globalUniforms.projMatrix;
        this.viewMatrix         = this.globalUniforms.viewMatrix;
        this.camPos             = this.globalUniforms.camPos;

        this.setPerspective(FOV_NORMAL, NEAR_DISTANCE, RENDER_DISTANCE);

        // HUD
        // Build main HUD
        this.HUD = {
            tick: 0,
            bufRect: null,
            draw: function() {
                Game.hud.draw();
            }
        }

        this.generatePrev();
        callback();

    }

    generatePrev() {
        const target = this.renderBackend.createRenderTarget({
            width: 2048,
            height: 2048,
            depth: true
        });
        const ZERO = new Vector();
        const GRID = 16;
        const all_blocks = BLOCK.getAll();

        let inventory_icon_id = 0;

        const extruded = [];
        const regular = Array.from(all_blocks.values()).map((block, i) => {
            const draw_style = block.inventory_style
                ? block.inventory_style 
                : block.style;
            // pass extruded manually
            if (draw_style === 'extruder') {
                block.inventory_icon_id = inventory_icon_id++;
                extruded.push(block);
                return;
            }

            try {
                if(!block.spawnable) {
                    return null;
                }
                let drop = new Particles_Block_Drop(this.gl, null, [{id: block.id}], ZERO);
                drop.block_material.inventory_icon_id = inventory_icon_id++;
                return drop;
            } catch(e) {
                console.log('Error on', block.id, e);
                return null;
            }
        }).filter(Boolean);

        //
        const camera = new Camera({
            type: Camera.ORTHO_CAMERA,
            max: 100,
            min: 0.01,
            fov: 60,
            renderType: this.renderBackend.gl ? 'webgl' : 'webgpu',
            width: GRID * 2, // block size is 2
            height: GRID * 2,
        });
        //
        const gu = this.globalUniforms;
        //
        const matrix_empty = mat4.create();
        mat4.scale(matrix_empty, matrix_empty, [0.75, 0.75, 0.75]);
        //
        const matrix = mat4.create();
        mat4.rotateX(matrix, matrix, Math.PI / 6);
        mat4.rotateZ(matrix, matrix, Math.PI + Math.PI / 4);
        //
        camera.set(new Vector(0, 0, -2), new Vector(0, 0, 0));
        // larg for valid render results 
        gu.testLightOn = true;
        gu.fogColor = ENV_SET.fogColor;
        gu.fogDensity = 100;
        gu.chunkBlockDist = 100;
        gu.resolution = [target.width, target.height];

        // when use a sun dir, brightness is factor how many of sunfactor is applied
        // sun light is additive
        gu.brightness = 0.55;
        gu.sunDir = [-1, -1, 1];
        gu.useSunDir = true;

        camera.use(gu, true);
        gu.update();
        
<<<<<<< HEAD
        this.renderBackend.beginPass({
            target
        });
=======
        this.renderBackend.setTarget(target);        
        this.renderBackend.beginFrame([0,0,0,0]);
        this.renderBackend.clear({depth: true, color: true});
>>>>>>> abc894b3

        regular.forEach((block, i) => {
            const pos = block.block_material.inventory_icon_id;
            const x = -GRID + 1 + (pos % GRID) * 2;
            const y = GRID - 1 - ((pos / GRID) | 0) * 2;
            const multipart = block.parts > 1;

            // use linera for inventory
            block.material.texture.minFilter = 'linear';
            block.material.texture.magFilter = 'linear';
            
            this.renderBackend.drawMesh(
                block.buffer,
                block.material,
                new Vector(x, y, 0),
                multipart ? matrix_empty : matrix
            );

            block.material.texture.minFilter = 'nearest';
            block.material.texture.magFilter = 'nearest';

        });

        this.renderBackend.endFrame();

        // render target to Canvas
        target.toImage('canvas').then((data) => {
            /**
             * @type {CanvasRenderingContext2D}
             */
            const ctx = data.getContext('2d');

            const tmpCanvas = document.createElement('canvas');
            const tmpContext = tmpCanvas.getContext('2d');
            tmpCanvas.width = target.width / GRID;
            tmpCanvas.height = target.height / GRID;

            tmpContext.imageSmoothingEnabled = false;
            ctx.imageSmoothingEnabled = false;

            // render plain preview that not require 3D view
            // and can be draw directly
            extruded.forEach((material) => {
                const pos = material.inventory_icon_id;
                const w = target.width / GRID;
                const h = target.height / GRID;
                const x = (pos % GRID) * w;
                const y = ((pos / GRID) | 0) * h;

                const resource_pack = material.resource_pack;

                let texture_id = 'default';
                if(typeof material.texture == 'object' && 'id' in material.texture) {
                    texture_id = material.texture.id;
                }

                const tex = resource_pack.textures.get(texture_id);

                // let imageData = tex.imageData;
                const c = BLOCK.calcTexture(material.texture, DIRECTION.UP, tex.tx_cnt);

                let tex_w = Math.round(c[2] * tex.width);
                let tex_h = Math.round(c[3] * tex.height);
                let tex_x = Math.round(c[0] * tex.width) - tex_w/2 | 0;
                let tex_y = Math.round(c[1] * tex.height) - tex_h/2 | 0;

                let image = tex.texture.source;

                const tint = material.tags && material.tags.indexOf('mask_biome') > -1;

                ctx.globalCompositeOperation = 'source-over';
 
                if (tint) {
                    tmpContext.globalCompositeOperation = 'source-over';
                    tmpContext.fillStyle = "#7ba83d";
                    tmpContext.fillRect(0, 0, w, h);

                    tmpContext.globalCompositeOperation = 'multiply';
                    tmpContext.drawImage(
                        image,
                        tex_x + tex_w, tex_y, tex_w, tex_h,
                        0, 0, w , h
                    );

                    tmpContext.globalCompositeOperation = 'destination-in';
                    tmpContext.drawImage(
                        image,
                        tex_x + tex_w, tex_y, tex_w, tex_h,
                        0, 0, w , h
                    );

                    image = tmpContext.canvas;
                    tex_x = 0;
                    tex_y = 0;
                    tex_w = w;
                    tex_h = h;
                }

                ctx.drawImage(
                    image,
                    tex_x, tex_y, tex_w, tex_h,
                    x + 0.1 * w, y + 0.1 * h,
                    w * 0.8, h * 0.8
                );

            });

            tmpCanvas.width = tmpCanvas.height = 0;

            Resources.inventory.image = data;
        });
        
        this.renderBackend.endPass();

        // disable
        gu.useSunDir = false;

<<<<<<< HEAD
        target.destroy();
=======
        this.renderBackend.setTarget(null);

        //target.destroy();
>>>>>>> abc894b3
    }

    /**
     * Makes the renderer start tracking a new world and set up the chunk structure.
     * world - The world object to operate on.
     * chunkSize - X, Y and Z dimensions of each chunk, doesn't have to fit exactly inside the world.
     * @param {World} world 
     */
    setWorld(world) {
        this.world = world;
    }

    setPlayer(player) {
        this.player = player;
    }

    /**
     * @deprecated use a this.env.setBrightness
     * @param {number} value 
     */
    setBrightness(value) {
        this.env.setBrightness(value);
    }

    // toggleNight...
    toggleNight() {
        if(this.env.brightness == 1) {
            this.setBrightness(0);
        } else {
            this.setBrightness(1);
        }
    }

    update (delta, ...args) {
        this.frame++;
        
        // this.env.computeFogRelativeSun();
        // todo - refact this
        // viewport is context-dependent
        this.updateViewport();

        const { renderBackend, player } = this;
        const { size, globalUniforms } = renderBackend;

        globalUniforms.resolution       = [size.width, size.height];
        globalUniforms.localLigthRadius = 0;

        renderBackend.stat.drawcalls = 0;
        renderBackend.stat.drawquads = 0;

        const blockDist = 
            player.eyes_in_water 
                ? 8 
                : player.state.chunk_render_dist * CHUNK_SIZE_X - CHUNK_SIZE_X * 2;


        let nightShift = 1.
        if(player.pos.y < 0 && this.world.info.generator.id !== 'flat') {
            nightShift = 1 - Math.min(-player.pos.y / NIGHT_SHIFT_RANGE, 1);
        }
        
        this.env.setEnvState({
            underwater: !!player.eyes_in_water,
            chunkBlockDist: blockDist,
            nightshift: nightShift
        });

        // Clouds
        if(!this.clouds) {
            let pos = new Vector(player.pos);
            pos.y = 128.1;
            this.clouds = this.createClouds(pos);
        }

        //
        if(this.frame % 3 == 0) {
            this.world.chunkManager.rendered_chunks.fact = 0;
            this.world.chunkManager.prepareRenderList(this);
        }
        
        if (this.player.currentInventoryItem) {
            const block = BLOCK.BLOCK_BY_ID.get(this.player.currentInventoryItem.id);
            const power = BLOCK.getLightPower(block);

            // and skip all block that have power greater that 0x0f
            // it not a light source, it store other light data
            globalUniforms.localLigthRadius = +(power <= 0x0f) * (power & 0x0f);
        }

        this.defaultShader.texture = BLOCK.resource_pack_manager.get('base').textures.get('default').texture;
    }

    // Render one frame of the world to the canvas.
    draw (delta, ...args) {
        const { renderBackend, camera, player } = this;
        const { globalUniforms } = renderBackend;

        // upload GU data from environment
        this.env.sync(renderBackend.globalUniforms);

        // apply camera state;
        // it can depend of passes count
        camera.use(renderBackend.globalUniforms, true);

        globalUniforms.update();

        renderBackend.beginPass({
            fogColor : this.env.actualFogColor
        });

        this.env.draw(this);

        this.defaultShader.bind(true);

        // layers??
        // maybe we will create a real layer group
        for(let transparent of [false, true]) {
            for(let [_, rp] of BLOCK.resource_pack_manager.list) {
                // 2. Draw chunks
                this.world.chunkManager.draw(this, rp, transparent);
            }
            if(!transparent) {
                let shader = this.defaultShader;
                // @todo Тут не должно быть этой проверки, но без нее зачастую падает, видимо текстура не успевает в какой-то момент прогрузиться
                if (shader.texture) {
                    shader.bind(true);
                    if(player.game_mode.isSurvival() || player.game_mode.isCreative()) {
                        player.pickAt.draw();
                    }
                    // 3. Draw players and rain
                    this.drawPlayers(delta);
                    // 4. Draw mobs
                    this.drawMobs(delta);
                    // 5. Draw drop items
                    this.drawDropItems(delta);

                    this.meshes.draw(this, delta);
                }
            }
        }

        if(!player.game_mode.isSpectator()) {
            this.drawInhandItem(delta);
        }

        // 4. Draw HUD
        if(this.HUD) {
            this.HUD.draw();
        }

        if(this.make_screenshot) {
            this.make_screenshot = false;
            this.renderBackend.screenshot();
        }

        renderBackend.endPass();
    }

    //
    drawInhandItem(dt) {

        if (!this.inHandOverlay) {
            this.inHandOverlay = new InHandOverlay(this.player.state.skin, this);
        }

        this.inHandOverlay.draw(this, dt);

        // we should reset camera state because a viewMatrix used for picking
        this.camera.use(this.globalUniforms);
    }

    // destroyBlock
    destroyBlock(block, pos, small) {
        this.meshes.add(new Particles_Block_Destroy(this, block, pos, small));
    }

    // rainDrop
    rainDrop(pos) {
        this.meshes.add(new Particles_Raindrop(this, pos));
    }

    // createClouds
    createClouds(pos) {
        // @todo Переделать в связи с появлением TBlock
        return this.meshes.add(new Particles_Clouds(this, pos));
    }

    // setRain
    setRain(value) {
        if(value) {
            if(!this.rainTim) {
                this.rainTim = setInterval(() => {
                    let pos = this.player.pos;
                    this.rainDrop(new Vector(pos.x, pos.y + 20, pos.z));
                }, 25);
            }
        } else {
            if(this.rainTim) {
                clearInterval(this.rainTim);
                this.rainTim = null;
            }
        }
    }

    // drawPlayers
    drawPlayers(delta) {
        const {renderBackend, defaultShader} = this;
        defaultShader.bind();
        for(let [id, player] of this.world.players.list) {
            if(player.itsMe() && id != 'itsme') continue;
            if(player.username != Game.App.session.username) {
                player.draw(this, this.camPos, delta);
            }
        }
    }

    // drawMobs
    drawMobs(delta) {
        const {renderBackend, defaultShader} = this;
        defaultShader.bind();
        for(let [id, mob] of this.world.mobs.list) {
            mob.draw(this, this.camPos, delta);
        }
    }

    // drawDropItems
    drawDropItems(delta) {
        const {renderBackend, defaultShader} = this;     
        defaultShader.bind();
        for(let drop_item of this.world.drop_items.list.values()) {
            drop_item.draw(this, delta);
        }
    }

    /**
    * Check if the viewport is still the same size and update
    * the render configuration if required.
    */
    updateViewport() {
        let canvas = this.canvas;
        if (canvas.clientWidth !== this.viewportWidth ||
            canvas.clientHeight !== this.viewportHeight
        ) {
            // resize call _configure automatically but ONLY if dimension changed
            // _configure very slow!
            this.renderBackend.resize(
                window.innerWidth * self.devicePixelRatio | 0,
                window.innerHeight * self.devicePixelRatio | 0);
            this.viewportWidth = window.innerWidth | 0;
            this.viewportHeight = window.innerHeight | 0;

            // Update perspective projection based on new w/h ratio
            this.setPerspective(this.fov, this.min, this.max);
        }
    }

    // refresh...
    refresh() {
        this.world.chunkManager.refresh();
    }

    // Sets the properties of the perspective projection.
    setPerspective(fov, min, max) {
        //this.fov = fov;
        //this.min = min;
        //this.max = max;

        this.camera.width = this.renderBackend.size.width;
        this.camera.height = this.renderBackend.size.height;
        this.camera.fov = fov;
        this.camera.min = min;
        this.camera.max = max;
    }

    // Moves the camera to the specified orientation.
    // pos - Position in world coordinates.
    // ang - Pitch, yaw and roll.
    setCamera(player, pos, rotate) {
        const tmp = mat4.create();

        this.bobView(player, tmp);
        this.camera.set(pos, rotate, tmp);
        this.frustum.setFromProjectionMatrix(this.camera.viewProjMatrix, this.camera.pos);
    }

    // Original bobView
    bobView(player, viewMatrix, forDrop = false) {
        if(player && player.walking && !player.getFlying() && !player.in_water ) {
            let p_109140_ = player.walking_frame * 2 % 1;
            //
            let speed_mul = 1.0;
            let f = player.walkDist * speed_mul - player.walkDistO * speed_mul;
            let f1 = -(player.walkDist * speed_mul + f * p_109140_);
            let f2 = Mth.lerp(p_109140_, player.oBob, player.bob);
            //
            let zmul = Mth.sin(f1 * Math.PI) * f2 * 3.0;
            let xmul = Math.abs(Mth.cos(f1 * Math.PI - 0.2) * f2) * 5.0;
            let m = Math.PI / 180;
        
            if (!forDrop) {
                
                mat4.multiply(viewMatrix, viewMatrix, mat4.fromZRotation([], zmul * m));
                mat4.multiply(viewMatrix, viewMatrix, mat4.fromXRotation([], xmul * m));
                
                mat4.translate(viewMatrix, viewMatrix, [
                    Mth.sin(f1 * Math.PI) * f2 * 0.5,
                    0.0,
                    -Math.abs(Mth.cos(f1 * Math.PI) * f2),
                ]);
            } else {
                mat4.translate(viewMatrix, viewMatrix, [
                    Mth.sin(f1 * Math.PI) * f2 * 0.25,
                    -Math.abs(Mth.cos(f1 * Math.PI) * f2) * 1,
                    0.0,
                ]);
            }
            if(Math.sign(viewMatrix[1]) != Math.sign(this.step_side)) {
                this.step_side = viewMatrix[1];
                player.onStep(this.step_side);
            }
        }
    }

    // getVideoCardInfo...
    getVideoCardInfo() {
        if(this.videoCardInfoCache) {
            return this.videoCardInfoCache;
        }
        let gl = this.renderBackend.gl;
        if (!gl) {
            return {
                error: 'no webgl',
            };
        }
        const debugInfo = gl.getExtension('WEBGL_debug_renderer_info');
        let resp = null;
        if(debugInfo) {
            resp = {
                vendor: gl.getParameter(debugInfo.UNMASKED_VENDOR_WEBGL),
                renderer:  gl.getParameter(debugInfo.UNMASKED_RENDERER_WEBGL),
            };
        }
        resp = {
            error: 'no WEBGL_debug_renderer_info',
        };
        this.videoCardInfoCache = resp;
        return resp;
    }

    // updateFOV...
    updateFOV(delta, zoom, running, flying) {
        const {FOV_NORMAL, FOV_WIDE, FOV_ZOOM, FOV_CHANGE_SPEED, NEAR_DISTANCE, RENDER_DISTANCE, FOV_FLYING, FOV_FLYING_CHANGE_SPEED} = this.options;
        let target_fov = FOV_NORMAL;
        let new_fov = null;
        if(zoom) {
            target_fov = FOV_ZOOM;
        } else {
            if(running) {
                target_fov = FOV_WIDE;
            } else if(flying) {
                target_fov = FOV_FLYING;
            }
        }
        if(this.fov < target_fov) {
            new_fov = Math.min(this.fov + FOV_CHANGE_SPEED * delta, target_fov);
        }
        if(this.fov > target_fov) {
            new_fov = Math.max(this.fov - FOV_CHANGE_SPEED * delta, target_fov);
        }
        if(new_fov !== null) {
            this.setPerspective(new_fov, NEAR_DISTANCE, RENDER_DISTANCE);
        }
    }

    downloadScreenshot() {
        this.make_screenshot = true;
    }

    downloadInventoryImage() {
        Helpers.downloadImage(Resources.inventory.image, 'inventory.png');
    }

}
<|MERGE_RESOLUTION|>--- conflicted
+++ resolved
@@ -1,788 +1,776 @@
-"use strict";
-
-import {DIRECTION, Helpers, Vector} from "./helpers.js";
-import {CHUNK_SIZE_X} from "./chunk.js";
-import rendererProvider from "./renders/rendererProvider.js";
-import {Mth} from "./helpers.js";
-import {FrustumProxy} from "./frustum.js";
-import {Resources} from "./resources.js";
-import {BLOCK} from "./blocks.js";
-import Particles_Block_Destroy from "./particles/block_destroy.js";
-import Particles_Block_Drop from "./particles/block_drop.js";
-import Particles_Raindrop from "./particles/raindrop.js";
-import Particles_Clouds from "./particles/clouds.js";
-import {MeshManager} from "./mesh_manager.js";
-import { Camera } from "./camera.js";
-import { InHandOverlay } from "./ui/inhand_overlay.js";
-import { World } from "./world.js";
-import { Environment, SETTINGS as ENV_SET } from "./environment.js";
-
-const {mat4, quat, vec3} = glMatrix;
-
-/**
-* Renderer
-*
-* This class contains the code that takes care of visualising the
-* elements in the specified world.
-**/
-export const ZOOM_FACTOR        = 0.25;
-const BACKEND                   = 'webgpu'; // disable webgpu temporary because require update to follow webgl
-const FOV_CHANGE_SPEED          = 75;
-const FOV_FLYING_CHANGE_SPEED   = 35;
-const FOV_NORMAL                = 75;
-const FOV_FLYING                = FOV_NORMAL * 1.075;
-const FOV_WIDE                  = FOV_NORMAL * 1.15;
-const FOV_ZOOM                  = FOV_NORMAL * ZOOM_FACTOR;
-const NEAR_DISTANCE             = 2 / 16;
-const RENDER_DISTANCE           = 800;
-const NIGHT_SHIFT_RANGE         = 16;
-
-// Creates a new renderer with the specified canvas as target.
-export class Renderer {
-
-    constructor(renderSurfaceId) {
-        this.xrMode             = false;
-        this.canvas             = document.getElementById(renderSurfaceId);
-        this.canvas.renderer    = this;
-        this.testLightOn        = false;
-        this.sunDir             = [0.9593, 1.0293, 0.6293]; // [0.7, 1.0, 0.85];
-        this.frustum            = new FrustumProxy();
-        this.step_side          = 0;
-        this.clouds             = null;
-        this.rainTim            = null;
-        this.prevCamPos         = new Vector(0, 0, 0);
-        this.prevCamRotate      = new Vector(0, 0, 0);
-        this.frame              = 0;
-        this.nightShift         = 1;
-        this.env                = new Environment();
-
-        this.renderBackend = rendererProvider.getRenderer(
-            this.canvas,
-            BACKEND, {
-                antialias: false,
-                depth: true,
-                premultipliedAlpha: false
-            });
-        this.meshes = new MeshManager();
-
-        this.camera = new Camera({
-            type: Camera.PERSP_CAMERA,
-            fov: FOV_NORMAL,
-            min: NEAR_DISTANCE,
-            max: RENDER_DISTANCE,
-            scale: 0.05, // ortho scale
-        });
-
-        this.inHandOverlay = null;
-
-        this.computedState = {
-            fogColor: [0,0,0,0],
-            brightness: 0,
-        }
-    }
-
-    /**
-     * Request animation frame
-     * This method depend of mode which we runs
-     * for XR raf will be provided from session
-     * @param {(time, ...args) => void} callback 
-     * @returns {number}
-     */
-    requestAnimationFrame(callback) {
-        if (this.xrMode) {
-            console.log('Not supported yet');
-        }
-
-        return self.requestAnimationFrame(callback);
-    }
-
-    /**
-     * @deprecated Use camera valies direcly
-     */
-    get fov() {
-        return this.camera.fov;
-    }
-
-    /**
-     * @deprecated Use camera valies direcly
-     */
-    get max() {
-        return this.camera.max;
-    }
-
-    /**
-     * @deprecated Use camera valies direcly
-     */
-    get min() {
-        return this.camera.min;
-    }
-
-    get gl() {
-        return this.renderBackend.gl;
-    }
-
-    async init(world, settings) {
-        return new Promise(resolve => {
-            (async () => {
-                await this._init(world, settings, resolve);
-            })();
-        })
-    }
-
-    // todo
-    // GO TO PROMISE
-    async _init(world, settings, callback) {
-        this.setWorld(world);
-
-        const {renderBackend} = this;
-
-        await renderBackend.init({
-            blocks: Resources.shaderBlocks
-        });
-
-        this.env.init(this);
-
-        this.videoCardInfoCache = null;
-        this.options            = {FOV_NORMAL, FOV_WIDE, FOV_ZOOM, ZOOM_FACTOR, FOV_CHANGE_SPEED, NEAR_DISTANCE, RENDER_DISTANCE, FOV_FLYING, FOV_FLYING_CHANGE_SPEED};
-
-        this.brightness         = 1;
-        renderBackend.resize(this.canvas.width, this.canvas.height);
-
-        // Init shaders for all resource packs
-        await BLOCK.resource_pack_manager.initShaders(renderBackend);
-        await BLOCK.resource_pack_manager.initTextures(renderBackend, settings);
-
-        this.globalUniforms = renderBackend.globalUniforms;
-
-        // Make materials for all shaders
-        for(let [_, rp] of BLOCK.resource_pack_manager.list) {
-            rp.shader.materials = {
-                regular: renderBackend.createMaterial({ cullFace: true, opaque: true, shader: rp.shader}),
-                doubleface: renderBackend.createMaterial({ cullFace: false, opaque: true, shader: rp.shader}),
-                transparent: renderBackend.createMaterial({ cullFace: true, opaque: false, shader: rp.shader}),
-                doubleface_transparent: renderBackend.createMaterial({ cullFace: false, opaque: false, shader: rp.shader}),
-                label: renderBackend.createMaterial({ cullFace: false, ignoreDepth: true, shader: rp.shader}),
-            }
-        }
-
-        // Prepare base resource pack shader
-        let rp                  = BLOCK.resource_pack_manager.get('base');
-        this.defaultShader      = rp.shader;
-
-        this.camera.renderType  = this.renderBackend.gl ? 'webgl' : 'webgpu';
-        this.camera.width       = this.viewportWidth;
-        this.camera.height      = this.viewportHeight;
-
-        // Create projection and view matrices
-        // we can use it directly from camera, but will be problems with reference in multicamera
-        this.projMatrix         = this.globalUniforms.projMatrix;
-        this.viewMatrix         = this.globalUniforms.viewMatrix;
-        this.camPos             = this.globalUniforms.camPos;
-
-        this.setPerspective(FOV_NORMAL, NEAR_DISTANCE, RENDER_DISTANCE);
-
-        // HUD
-        // Build main HUD
-        this.HUD = {
-            tick: 0,
-            bufRect: null,
-            draw: function() {
-                Game.hud.draw();
-            }
-        }
-
-        this.generatePrev();
-        callback();
-
-    }
-
-    generatePrev() {
-        const target = this.renderBackend.createRenderTarget({
-            width: 2048,
-            height: 2048,
-            depth: true
-        });
-        const ZERO = new Vector();
-        const GRID = 16;
-        const all_blocks = BLOCK.getAll();
-
-        let inventory_icon_id = 0;
-
-        const extruded = [];
-        const regular = Array.from(all_blocks.values()).map((block, i) => {
-            const draw_style = block.inventory_style
-                ? block.inventory_style 
-                : block.style;
-            // pass extruded manually
-            if (draw_style === 'extruder') {
-                block.inventory_icon_id = inventory_icon_id++;
-                extruded.push(block);
-                return;
-            }
-
-            try {
-                if(!block.spawnable) {
-                    return null;
-                }
-                let drop = new Particles_Block_Drop(this.gl, null, [{id: block.id}], ZERO);
-                drop.block_material.inventory_icon_id = inventory_icon_id++;
-                return drop;
-            } catch(e) {
-                console.log('Error on', block.id, e);
-                return null;
-            }
-        }).filter(Boolean);
-
-        //
-        const camera = new Camera({
-            type: Camera.ORTHO_CAMERA,
-            max: 100,
-            min: 0.01,
-            fov: 60,
-            renderType: this.renderBackend.gl ? 'webgl' : 'webgpu',
-            width: GRID * 2, // block size is 2
-            height: GRID * 2,
-        });
-        //
-        const gu = this.globalUniforms;
-        //
-        const matrix_empty = mat4.create();
-        mat4.scale(matrix_empty, matrix_empty, [0.75, 0.75, 0.75]);
-        //
-        const matrix = mat4.create();
-        mat4.rotateX(matrix, matrix, Math.PI / 6);
-        mat4.rotateZ(matrix, matrix, Math.PI + Math.PI / 4);
-        //
-        camera.set(new Vector(0, 0, -2), new Vector(0, 0, 0));
-        // larg for valid render results 
-        gu.testLightOn = true;
-        gu.fogColor = ENV_SET.fogColor;
-        gu.fogDensity = 100;
-        gu.chunkBlockDist = 100;
-        gu.resolution = [target.width, target.height];
-
-        // when use a sun dir, brightness is factor how many of sunfactor is applied
-        // sun light is additive
-        gu.brightness = 0.55;
-        gu.sunDir = [-1, -1, 1];
-        gu.useSunDir = true;
-
-        camera.use(gu, true);
-        gu.update();
-        
-<<<<<<< HEAD
-        this.renderBackend.beginPass({
-            target
-        });
-=======
-        this.renderBackend.setTarget(target);        
-        this.renderBackend.beginFrame([0,0,0,0]);
-        this.renderBackend.clear({depth: true, color: true});
->>>>>>> abc894b3
-
-        regular.forEach((block, i) => {
-            const pos = block.block_material.inventory_icon_id;
-            const x = -GRID + 1 + (pos % GRID) * 2;
-            const y = GRID - 1 - ((pos / GRID) | 0) * 2;
-            const multipart = block.parts > 1;
-
-            // use linera for inventory
-            block.material.texture.minFilter = 'linear';
-            block.material.texture.magFilter = 'linear';
-            
-            this.renderBackend.drawMesh(
-                block.buffer,
-                block.material,
-                new Vector(x, y, 0),
-                multipart ? matrix_empty : matrix
-            );
-
-            block.material.texture.minFilter = 'nearest';
-            block.material.texture.magFilter = 'nearest';
-
-        });
-
-        this.renderBackend.endFrame();
-
-        // render target to Canvas
-        target.toImage('canvas').then((data) => {
-            /**
-             * @type {CanvasRenderingContext2D}
-             */
-            const ctx = data.getContext('2d');
-
-            const tmpCanvas = document.createElement('canvas');
-            const tmpContext = tmpCanvas.getContext('2d');
-            tmpCanvas.width = target.width / GRID;
-            tmpCanvas.height = target.height / GRID;
-
-            tmpContext.imageSmoothingEnabled = false;
-            ctx.imageSmoothingEnabled = false;
-
-            // render plain preview that not require 3D view
-            // and can be draw directly
-            extruded.forEach((material) => {
-                const pos = material.inventory_icon_id;
-                const w = target.width / GRID;
-                const h = target.height / GRID;
-                const x = (pos % GRID) * w;
-                const y = ((pos / GRID) | 0) * h;
-
-                const resource_pack = material.resource_pack;
-
-                let texture_id = 'default';
-                if(typeof material.texture == 'object' && 'id' in material.texture) {
-                    texture_id = material.texture.id;
-                }
-
-                const tex = resource_pack.textures.get(texture_id);
-
-                // let imageData = tex.imageData;
-                const c = BLOCK.calcTexture(material.texture, DIRECTION.UP, tex.tx_cnt);
-
-                let tex_w = Math.round(c[2] * tex.width);
-                let tex_h = Math.round(c[3] * tex.height);
-                let tex_x = Math.round(c[0] * tex.width) - tex_w/2 | 0;
-                let tex_y = Math.round(c[1] * tex.height) - tex_h/2 | 0;
-
-                let image = tex.texture.source;
-
-                const tint = material.tags && material.tags.indexOf('mask_biome') > -1;
-
-                ctx.globalCompositeOperation = 'source-over';
- 
-                if (tint) {
-                    tmpContext.globalCompositeOperation = 'source-over';
-                    tmpContext.fillStyle = "#7ba83d";
-                    tmpContext.fillRect(0, 0, w, h);
-
-                    tmpContext.globalCompositeOperation = 'multiply';
-                    tmpContext.drawImage(
-                        image,
-                        tex_x + tex_w, tex_y, tex_w, tex_h,
-                        0, 0, w , h
-                    );
-
-                    tmpContext.globalCompositeOperation = 'destination-in';
-                    tmpContext.drawImage(
-                        image,
-                        tex_x + tex_w, tex_y, tex_w, tex_h,
-                        0, 0, w , h
-                    );
-
-                    image = tmpContext.canvas;
-                    tex_x = 0;
-                    tex_y = 0;
-                    tex_w = w;
-                    tex_h = h;
-                }
-
-                ctx.drawImage(
-                    image,
-                    tex_x, tex_y, tex_w, tex_h,
-                    x + 0.1 * w, y + 0.1 * h,
-                    w * 0.8, h * 0.8
-                );
-
-            });
-
-            tmpCanvas.width = tmpCanvas.height = 0;
-
-            Resources.inventory.image = data;
-        });
-        
-        this.renderBackend.endPass();
-
-        // disable
-        gu.useSunDir = false;
-
-<<<<<<< HEAD
-        target.destroy();
-=======
-        this.renderBackend.setTarget(null);
-
-        //target.destroy();
->>>>>>> abc894b3
-    }
-
-    /**
-     * Makes the renderer start tracking a new world and set up the chunk structure.
-     * world - The world object to operate on.
-     * chunkSize - X, Y and Z dimensions of each chunk, doesn't have to fit exactly inside the world.
-     * @param {World} world 
-     */
-    setWorld(world) {
-        this.world = world;
-    }
-
-    setPlayer(player) {
-        this.player = player;
-    }
-
-    /**
-     * @deprecated use a this.env.setBrightness
-     * @param {number} value 
-     */
-    setBrightness(value) {
-        this.env.setBrightness(value);
-    }
-
-    // toggleNight...
-    toggleNight() {
-        if(this.env.brightness == 1) {
-            this.setBrightness(0);
-        } else {
-            this.setBrightness(1);
-        }
-    }
-
-    update (delta, ...args) {
-        this.frame++;
-        
-        // this.env.computeFogRelativeSun();
-        // todo - refact this
-        // viewport is context-dependent
-        this.updateViewport();
-
-        const { renderBackend, player } = this;
-        const { size, globalUniforms } = renderBackend;
-
-        globalUniforms.resolution       = [size.width, size.height];
-        globalUniforms.localLigthRadius = 0;
-
-        renderBackend.stat.drawcalls = 0;
-        renderBackend.stat.drawquads = 0;
-
-        const blockDist = 
-            player.eyes_in_water 
-                ? 8 
-                : player.state.chunk_render_dist * CHUNK_SIZE_X - CHUNK_SIZE_X * 2;
-
-
-        let nightShift = 1.
-        if(player.pos.y < 0 && this.world.info.generator.id !== 'flat') {
-            nightShift = 1 - Math.min(-player.pos.y / NIGHT_SHIFT_RANGE, 1);
-        }
-        
-        this.env.setEnvState({
-            underwater: !!player.eyes_in_water,
-            chunkBlockDist: blockDist,
-            nightshift: nightShift
-        });
-
-        // Clouds
-        if(!this.clouds) {
-            let pos = new Vector(player.pos);
-            pos.y = 128.1;
-            this.clouds = this.createClouds(pos);
-        }
-
-        //
-        if(this.frame % 3 == 0) {
-            this.world.chunkManager.rendered_chunks.fact = 0;
-            this.world.chunkManager.prepareRenderList(this);
-        }
-        
-        if (this.player.currentInventoryItem) {
-            const block = BLOCK.BLOCK_BY_ID.get(this.player.currentInventoryItem.id);
-            const power = BLOCK.getLightPower(block);
-
-            // and skip all block that have power greater that 0x0f
-            // it not a light source, it store other light data
-            globalUniforms.localLigthRadius = +(power <= 0x0f) * (power & 0x0f);
-        }
-
-        this.defaultShader.texture = BLOCK.resource_pack_manager.get('base').textures.get('default').texture;
-    }
-
-    // Render one frame of the world to the canvas.
-    draw (delta, ...args) {
-        const { renderBackend, camera, player } = this;
-        const { globalUniforms } = renderBackend;
-
-        // upload GU data from environment
-        this.env.sync(renderBackend.globalUniforms);
-
-        // apply camera state;
-        // it can depend of passes count
-        camera.use(renderBackend.globalUniforms, true);
-
-        globalUniforms.update();
-
-        renderBackend.beginPass({
-            fogColor : this.env.actualFogColor
-        });
-
-        this.env.draw(this);
-
-        this.defaultShader.bind(true);
-
-        // layers??
-        // maybe we will create a real layer group
-        for(let transparent of [false, true]) {
-            for(let [_, rp] of BLOCK.resource_pack_manager.list) {
-                // 2. Draw chunks
-                this.world.chunkManager.draw(this, rp, transparent);
-            }
-            if(!transparent) {
-                let shader = this.defaultShader;
-                // @todo Тут не должно быть этой проверки, но без нее зачастую падает, видимо текстура не успевает в какой-то момент прогрузиться
-                if (shader.texture) {
-                    shader.bind(true);
-                    if(player.game_mode.isSurvival() || player.game_mode.isCreative()) {
-                        player.pickAt.draw();
-                    }
-                    // 3. Draw players and rain
-                    this.drawPlayers(delta);
-                    // 4. Draw mobs
-                    this.drawMobs(delta);
-                    // 5. Draw drop items
-                    this.drawDropItems(delta);
-
-                    this.meshes.draw(this, delta);
-                }
-            }
-        }
-
-        if(!player.game_mode.isSpectator()) {
-            this.drawInhandItem(delta);
-        }
-
-        // 4. Draw HUD
-        if(this.HUD) {
-            this.HUD.draw();
-        }
-
-        if(this.make_screenshot) {
-            this.make_screenshot = false;
-            this.renderBackend.screenshot();
-        }
-
-        renderBackend.endPass();
-    }
-
-    //
-    drawInhandItem(dt) {
-
-        if (!this.inHandOverlay) {
-            this.inHandOverlay = new InHandOverlay(this.player.state.skin, this);
-        }
-
-        this.inHandOverlay.draw(this, dt);
-
-        // we should reset camera state because a viewMatrix used for picking
-        this.camera.use(this.globalUniforms);
-    }
-
-    // destroyBlock
-    destroyBlock(block, pos, small) {
-        this.meshes.add(new Particles_Block_Destroy(this, block, pos, small));
-    }
-
-    // rainDrop
-    rainDrop(pos) {
-        this.meshes.add(new Particles_Raindrop(this, pos));
-    }
-
-    // createClouds
-    createClouds(pos) {
-        // @todo Переделать в связи с появлением TBlock
-        return this.meshes.add(new Particles_Clouds(this, pos));
-    }
-
-    // setRain
-    setRain(value) {
-        if(value) {
-            if(!this.rainTim) {
-                this.rainTim = setInterval(() => {
-                    let pos = this.player.pos;
-                    this.rainDrop(new Vector(pos.x, pos.y + 20, pos.z));
-                }, 25);
-            }
-        } else {
-            if(this.rainTim) {
-                clearInterval(this.rainTim);
-                this.rainTim = null;
-            }
-        }
-    }
-
-    // drawPlayers
-    drawPlayers(delta) {
-        const {renderBackend, defaultShader} = this;
-        defaultShader.bind();
-        for(let [id, player] of this.world.players.list) {
-            if(player.itsMe() && id != 'itsme') continue;
-            if(player.username != Game.App.session.username) {
-                player.draw(this, this.camPos, delta);
-            }
-        }
-    }
-
-    // drawMobs
-    drawMobs(delta) {
-        const {renderBackend, defaultShader} = this;
-        defaultShader.bind();
-        for(let [id, mob] of this.world.mobs.list) {
-            mob.draw(this, this.camPos, delta);
-        }
-    }
-
-    // drawDropItems
-    drawDropItems(delta) {
-        const {renderBackend, defaultShader} = this;     
-        defaultShader.bind();
-        for(let drop_item of this.world.drop_items.list.values()) {
-            drop_item.draw(this, delta);
-        }
-    }
-
-    /**
-    * Check if the viewport is still the same size and update
-    * the render configuration if required.
-    */
-    updateViewport() {
-        let canvas = this.canvas;
-        if (canvas.clientWidth !== this.viewportWidth ||
-            canvas.clientHeight !== this.viewportHeight
-        ) {
-            // resize call _configure automatically but ONLY if dimension changed
-            // _configure very slow!
-            this.renderBackend.resize(
-                window.innerWidth * self.devicePixelRatio | 0,
-                window.innerHeight * self.devicePixelRatio | 0);
-            this.viewportWidth = window.innerWidth | 0;
-            this.viewportHeight = window.innerHeight | 0;
-
-            // Update perspective projection based on new w/h ratio
-            this.setPerspective(this.fov, this.min, this.max);
-        }
-    }
-
-    // refresh...
-    refresh() {
-        this.world.chunkManager.refresh();
-    }
-
-    // Sets the properties of the perspective projection.
-    setPerspective(fov, min, max) {
-        //this.fov = fov;
-        //this.min = min;
-        //this.max = max;
-
-        this.camera.width = this.renderBackend.size.width;
-        this.camera.height = this.renderBackend.size.height;
-        this.camera.fov = fov;
-        this.camera.min = min;
-        this.camera.max = max;
-    }
-
-    // Moves the camera to the specified orientation.
-    // pos - Position in world coordinates.
-    // ang - Pitch, yaw and roll.
-    setCamera(player, pos, rotate) {
-        const tmp = mat4.create();
-
-        this.bobView(player, tmp);
-        this.camera.set(pos, rotate, tmp);
-        this.frustum.setFromProjectionMatrix(this.camera.viewProjMatrix, this.camera.pos);
-    }
-
-    // Original bobView
-    bobView(player, viewMatrix, forDrop = false) {
-        if(player && player.walking && !player.getFlying() && !player.in_water ) {
-            let p_109140_ = player.walking_frame * 2 % 1;
-            //
-            let speed_mul = 1.0;
-            let f = player.walkDist * speed_mul - player.walkDistO * speed_mul;
-            let f1 = -(player.walkDist * speed_mul + f * p_109140_);
-            let f2 = Mth.lerp(p_109140_, player.oBob, player.bob);
-            //
-            let zmul = Mth.sin(f1 * Math.PI) * f2 * 3.0;
-            let xmul = Math.abs(Mth.cos(f1 * Math.PI - 0.2) * f2) * 5.0;
-            let m = Math.PI / 180;
-        
-            if (!forDrop) {
-                
-                mat4.multiply(viewMatrix, viewMatrix, mat4.fromZRotation([], zmul * m));
-                mat4.multiply(viewMatrix, viewMatrix, mat4.fromXRotation([], xmul * m));
-                
-                mat4.translate(viewMatrix, viewMatrix, [
-                    Mth.sin(f1 * Math.PI) * f2 * 0.5,
-                    0.0,
-                    -Math.abs(Mth.cos(f1 * Math.PI) * f2),
-                ]);
-            } else {
-                mat4.translate(viewMatrix, viewMatrix, [
-                    Mth.sin(f1 * Math.PI) * f2 * 0.25,
-                    -Math.abs(Mth.cos(f1 * Math.PI) * f2) * 1,
-                    0.0,
-                ]);
-            }
-            if(Math.sign(viewMatrix[1]) != Math.sign(this.step_side)) {
-                this.step_side = viewMatrix[1];
-                player.onStep(this.step_side);
-            }
-        }
-    }
-
-    // getVideoCardInfo...
-    getVideoCardInfo() {
-        if(this.videoCardInfoCache) {
-            return this.videoCardInfoCache;
-        }
-        let gl = this.renderBackend.gl;
-        if (!gl) {
-            return {
-                error: 'no webgl',
-            };
-        }
-        const debugInfo = gl.getExtension('WEBGL_debug_renderer_info');
-        let resp = null;
-        if(debugInfo) {
-            resp = {
-                vendor: gl.getParameter(debugInfo.UNMASKED_VENDOR_WEBGL),
-                renderer:  gl.getParameter(debugInfo.UNMASKED_RENDERER_WEBGL),
-            };
-        }
-        resp = {
-            error: 'no WEBGL_debug_renderer_info',
-        };
-        this.videoCardInfoCache = resp;
-        return resp;
-    }
-
-    // updateFOV...
-    updateFOV(delta, zoom, running, flying) {
-        const {FOV_NORMAL, FOV_WIDE, FOV_ZOOM, FOV_CHANGE_SPEED, NEAR_DISTANCE, RENDER_DISTANCE, FOV_FLYING, FOV_FLYING_CHANGE_SPEED} = this.options;
-        let target_fov = FOV_NORMAL;
-        let new_fov = null;
-        if(zoom) {
-            target_fov = FOV_ZOOM;
-        } else {
-            if(running) {
-                target_fov = FOV_WIDE;
-            } else if(flying) {
-                target_fov = FOV_FLYING;
-            }
-        }
-        if(this.fov < target_fov) {
-            new_fov = Math.min(this.fov + FOV_CHANGE_SPEED * delta, target_fov);
-        }
-        if(this.fov > target_fov) {
-            new_fov = Math.max(this.fov - FOV_CHANGE_SPEED * delta, target_fov);
-        }
-        if(new_fov !== null) {
-            this.setPerspective(new_fov, NEAR_DISTANCE, RENDER_DISTANCE);
-        }
-    }
-
-    downloadScreenshot() {
-        this.make_screenshot = true;
-    }
-
-    downloadInventoryImage() {
-        Helpers.downloadImage(Resources.inventory.image, 'inventory.png');
-    }
-
-}
+"use strict";
+
+import {DIRECTION, Helpers, Vector} from "./helpers.js";
+import {CHUNK_SIZE_X} from "./chunk.js";
+import rendererProvider from "./renders/rendererProvider.js";
+import {Mth} from "./helpers.js";
+import {FrustumProxy} from "./frustum.js";
+import {Resources} from "./resources.js";
+import {BLOCK} from "./blocks.js";
+import Particles_Block_Destroy from "./particles/block_destroy.js";
+import Particles_Block_Drop from "./particles/block_drop.js";
+import Particles_Raindrop from "./particles/raindrop.js";
+import Particles_Clouds from "./particles/clouds.js";
+import {MeshManager} from "./mesh_manager.js";
+import { Camera } from "./camera.js";
+import { InHandOverlay } from "./ui/inhand_overlay.js";
+import { World } from "./world.js";
+import { Environment, SETTINGS as ENV_SET } from "./environment.js";
+
+const {mat4, quat, vec3} = glMatrix;
+
+/**
+* Renderer
+*
+* This class contains the code that takes care of visualising the
+* elements in the specified world.
+**/
+export const ZOOM_FACTOR        = 0.25;
+const BACKEND                   = 'webgpu'; // disable webgpu temporary because require update to follow webgl
+const FOV_CHANGE_SPEED          = 75;
+const FOV_FLYING_CHANGE_SPEED   = 35;
+const FOV_NORMAL                = 75;
+const FOV_FLYING                = FOV_NORMAL * 1.075;
+const FOV_WIDE                  = FOV_NORMAL * 1.15;
+const FOV_ZOOM                  = FOV_NORMAL * ZOOM_FACTOR;
+const NEAR_DISTANCE             = 2 / 16;
+const RENDER_DISTANCE           = 800;
+const NIGHT_SHIFT_RANGE         = 16;
+
+// Creates a new renderer with the specified canvas as target.
+export class Renderer {
+
+    constructor(renderSurfaceId) {
+        this.xrMode             = false;
+        this.canvas             = document.getElementById(renderSurfaceId);
+        this.canvas.renderer    = this;
+        this.testLightOn        = false;
+        this.sunDir             = [0.9593, 1.0293, 0.6293]; // [0.7, 1.0, 0.85];
+        this.frustum            = new FrustumProxy();
+        this.step_side          = 0;
+        this.clouds             = null;
+        this.rainTim            = null;
+        this.prevCamPos         = new Vector(0, 0, 0);
+        this.prevCamRotate      = new Vector(0, 0, 0);
+        this.frame              = 0;
+        this.nightShift         = 1;
+        this.env                = new Environment();
+
+        this.renderBackend = rendererProvider.getRenderer(
+            this.canvas,
+            BACKEND, {
+                antialias: false,
+                depth: true,
+                premultipliedAlpha: false
+            });
+        this.meshes = new MeshManager();
+
+        this.camera = new Camera({
+            type: Camera.PERSP_CAMERA,
+            fov: FOV_NORMAL,
+            min: NEAR_DISTANCE,
+            max: RENDER_DISTANCE,
+            scale: 0.05, // ortho scale
+        });
+
+        this.inHandOverlay = null;
+
+        this.computedState = {
+            fogColor: [0,0,0,0],
+            brightness: 0,
+        }
+    }
+
+    /**
+     * Request animation frame
+     * This method depend of mode which we runs
+     * for XR raf will be provided from session
+     * @param {(time, ...args) => void} callback 
+     * @returns {number}
+     */
+    requestAnimationFrame(callback) {
+        if (this.xrMode) {
+            console.log('Not supported yet');
+        }
+
+        return self.requestAnimationFrame(callback);
+    }
+
+    /**
+     * @deprecated Use camera valies direcly
+     */
+    get fov() {
+        return this.camera.fov;
+    }
+
+    /**
+     * @deprecated Use camera valies direcly
+     */
+    get max() {
+        return this.camera.max;
+    }
+
+    /**
+     * @deprecated Use camera valies direcly
+     */
+    get min() {
+        return this.camera.min;
+    }
+
+    get gl() {
+        return this.renderBackend.gl;
+    }
+
+    async init(world, settings) {
+        return new Promise(resolve => {
+            (async () => {
+                await this._init(world, settings, resolve);
+            })();
+        })
+    }
+
+    // todo
+    // GO TO PROMISE
+    async _init(world, settings, callback) {
+        this.setWorld(world);
+
+        const {renderBackend} = this;
+
+        await renderBackend.init({
+            blocks: Resources.shaderBlocks
+        });
+
+        this.env.init(this);
+
+        this.videoCardInfoCache = null;
+        this.options            = {FOV_NORMAL, FOV_WIDE, FOV_ZOOM, ZOOM_FACTOR, FOV_CHANGE_SPEED, NEAR_DISTANCE, RENDER_DISTANCE, FOV_FLYING, FOV_FLYING_CHANGE_SPEED};
+
+        this.brightness         = 1;
+        renderBackend.resize(this.canvas.width, this.canvas.height);
+
+        // Init shaders for all resource packs
+        await BLOCK.resource_pack_manager.initShaders(renderBackend);
+        await BLOCK.resource_pack_manager.initTextures(renderBackend, settings);
+
+        this.globalUniforms = renderBackend.globalUniforms;
+
+        // Make materials for all shaders
+        for(let [_, rp] of BLOCK.resource_pack_manager.list) {
+            rp.shader.materials = {
+                regular: renderBackend.createMaterial({ cullFace: true, opaque: true, shader: rp.shader}),
+                doubleface: renderBackend.createMaterial({ cullFace: false, opaque: true, shader: rp.shader}),
+                transparent: renderBackend.createMaterial({ cullFace: true, opaque: false, shader: rp.shader}),
+                doubleface_transparent: renderBackend.createMaterial({ cullFace: false, opaque: false, shader: rp.shader}),
+                label: renderBackend.createMaterial({ cullFace: false, ignoreDepth: true, shader: rp.shader}),
+            }
+        }
+
+        // Prepare base resource pack shader
+        let rp                  = BLOCK.resource_pack_manager.get('base');
+        this.defaultShader      = rp.shader;
+
+        this.camera.renderType  = this.renderBackend.gl ? 'webgl' : 'webgpu';
+        this.camera.width       = this.viewportWidth;
+        this.camera.height      = this.viewportHeight;
+
+        // Create projection and view matrices
+        // we can use it directly from camera, but will be problems with reference in multicamera
+        this.projMatrix         = this.globalUniforms.projMatrix;
+        this.viewMatrix         = this.globalUniforms.viewMatrix;
+        this.camPos             = this.globalUniforms.camPos;
+
+        this.setPerspective(FOV_NORMAL, NEAR_DISTANCE, RENDER_DISTANCE);
+
+        // HUD
+        // Build main HUD
+        this.HUD = {
+            tick: 0,
+            bufRect: null,
+            draw: function() {
+                Game.hud.draw();
+            }
+        }
+
+        this.generatePrev();
+        callback();
+
+    }
+
+    generatePrev() {
+        const target = this.renderBackend.createRenderTarget({
+            width: 2048,
+            height: 2048,
+            depth: true
+        });
+        const ZERO = new Vector();
+        const GRID = 16;
+        const all_blocks = BLOCK.getAll();
+
+        let inventory_icon_id = 0;
+
+        const extruded = [];
+        const regular = Array.from(all_blocks.values()).map((block, i) => {
+            const draw_style = block.inventory_style
+                ? block.inventory_style 
+                : block.style;
+            // pass extruded manually
+            if (draw_style === 'extruder') {
+                block.inventory_icon_id = inventory_icon_id++;
+                extruded.push(block);
+                return;
+            }
+
+            try {
+                if(!block.spawnable) {
+                    return null;
+                }
+                let drop = new Particles_Block_Drop(this.gl, null, [{id: block.id}], ZERO);
+                drop.block_material.inventory_icon_id = inventory_icon_id++;
+                return drop;
+            } catch(e) {
+                console.log('Error on', block.id, e);
+                return null;
+            }
+        }).filter(Boolean);
+
+        //
+        const camera = new Camera({
+            type: Camera.ORTHO_CAMERA,
+            max: 100,
+            min: 0.01,
+            fov: 60,
+            renderType: this.renderBackend.gl ? 'webgl' : 'webgpu',
+            width: GRID * 2, // block size is 2
+            height: GRID * 2,
+        });
+        //
+        const gu = this.globalUniforms;
+        //
+        const matrix_empty = mat4.create();
+        mat4.scale(matrix_empty, matrix_empty, [0.75, 0.75, 0.75]);
+        //
+        const matrix = mat4.create();
+        mat4.rotateX(matrix, matrix, Math.PI / 6);
+        mat4.rotateZ(matrix, matrix, Math.PI + Math.PI / 4);
+        //
+        camera.set(new Vector(0, 0, -2), new Vector(0, 0, 0));
+        // larg for valid render results 
+        gu.testLightOn = true;
+        gu.fogColor = ENV_SET.fogColor;
+        gu.fogDensity = 100;
+        gu.chunkBlockDist = 100;
+        gu.resolution = [target.width, target.height];
+
+        // when use a sun dir, brightness is factor how many of sunfactor is applied
+        // sun light is additive
+        gu.brightness = 0.55;
+        gu.sunDir = [-1, -1, 1];
+        gu.useSunDir = true;
+
+        camera.use(gu, true);
+        gu.update();
+        
+        this.renderBackend.beginPass({
+            target
+        });
+
+        regular.forEach((block, i) => {
+            const pos = block.block_material.inventory_icon_id;
+            const x = -GRID + 1 + (pos % GRID) * 2;
+            const y = GRID - 1 - ((pos / GRID) | 0) * 2;
+            const multipart = block.parts > 1;
+
+            // use linera for inventory
+            block.material.texture.minFilter = 'linear';
+            block.material.texture.magFilter = 'linear';
+            
+            this.renderBackend.drawMesh(
+                block.buffer,
+                block.material,
+                new Vector(x, y, 0),
+                multipart ? matrix_empty : matrix
+            );
+
+            block.material.texture.minFilter = 'nearest';
+            block.material.texture.magFilter = 'nearest';
+
+        });
+
+        this.renderBackend.endFrame();
+
+        // render target to Canvas
+        target.toImage('canvas').then((data) => {
+            /**
+             * @type {CanvasRenderingContext2D}
+             */
+            const ctx = data.getContext('2d');
+
+            const tmpCanvas = document.createElement('canvas');
+            const tmpContext = tmpCanvas.getContext('2d');
+            tmpCanvas.width = target.width / GRID;
+            tmpCanvas.height = target.height / GRID;
+
+            tmpContext.imageSmoothingEnabled = false;
+            ctx.imageSmoothingEnabled = false;
+
+            // render plain preview that not require 3D view
+            // and can be draw directly
+            extruded.forEach((material) => {
+                const pos = material.inventory_icon_id;
+                const w = target.width / GRID;
+                const h = target.height / GRID;
+                const x = (pos % GRID) * w;
+                const y = ((pos / GRID) | 0) * h;
+
+                const resource_pack = material.resource_pack;
+
+                let texture_id = 'default';
+                if(typeof material.texture == 'object' && 'id' in material.texture) {
+                    texture_id = material.texture.id;
+                }
+
+                const tex = resource_pack.textures.get(texture_id);
+
+                // let imageData = tex.imageData;
+                const c = BLOCK.calcTexture(material.texture, DIRECTION.UP, tex.tx_cnt);
+
+                let tex_w = Math.round(c[2] * tex.width);
+                let tex_h = Math.round(c[3] * tex.height);
+                let tex_x = Math.round(c[0] * tex.width) - tex_w/2 | 0;
+                let tex_y = Math.round(c[1] * tex.height) - tex_h/2 | 0;
+
+                let image = tex.texture.source;
+
+                const tint = material.tags && material.tags.indexOf('mask_biome') > -1;
+
+                ctx.globalCompositeOperation = 'source-over';
+ 
+                if (tint) {
+                    tmpContext.globalCompositeOperation = 'source-over';
+                    tmpContext.fillStyle = "#7ba83d";
+                    tmpContext.fillRect(0, 0, w, h);
+
+                    tmpContext.globalCompositeOperation = 'multiply';
+                    tmpContext.drawImage(
+                        image,
+                        tex_x + tex_w, tex_y, tex_w, tex_h,
+                        0, 0, w , h
+                    );
+
+                    tmpContext.globalCompositeOperation = 'destination-in';
+                    tmpContext.drawImage(
+                        image,
+                        tex_x + tex_w, tex_y, tex_w, tex_h,
+                        0, 0, w , h
+                    );
+
+                    image = tmpContext.canvas;
+                    tex_x = 0;
+                    tex_y = 0;
+                    tex_w = w;
+                    tex_h = h;
+                }
+
+                ctx.drawImage(
+                    image,
+                    tex_x, tex_y, tex_w, tex_h,
+                    x + 0.1 * w, y + 0.1 * h,
+                    w * 0.8, h * 0.8
+                );
+
+            });
+
+            tmpCanvas.width = tmpCanvas.height = 0;
+
+            Resources.inventory.image = data;
+        });
+        
+        this.renderBackend.endPass();
+
+        // disable
+        gu.useSunDir = false;
+
+        target.destroy();
+    }
+
+    /**
+     * Makes the renderer start tracking a new world and set up the chunk structure.
+     * world - The world object to operate on.
+     * chunkSize - X, Y and Z dimensions of each chunk, doesn't have to fit exactly inside the world.
+     * @param {World} world 
+     */
+    setWorld(world) {
+        this.world = world;
+    }
+
+    setPlayer(player) {
+        this.player = player;
+    }
+
+    /**
+     * @deprecated use a this.env.setBrightness
+     * @param {number} value 
+     */
+    setBrightness(value) {
+        this.env.setBrightness(value);
+    }
+
+    // toggleNight...
+    toggleNight() {
+        if(this.env.brightness == 1) {
+            this.setBrightness(0);
+        } else {
+            this.setBrightness(1);
+        }
+    }
+
+    update (delta, ...args) {
+        this.frame++;
+        
+        // this.env.computeFogRelativeSun();
+        // todo - refact this
+        // viewport is context-dependent
+        this.updateViewport();
+
+        const { renderBackend, player } = this;
+        const { size, globalUniforms } = renderBackend;
+
+        globalUniforms.resolution       = [size.width, size.height];
+        globalUniforms.localLigthRadius = 0;
+
+        renderBackend.stat.drawcalls = 0;
+        renderBackend.stat.drawquads = 0;
+
+        const blockDist = 
+            player.eyes_in_water 
+                ? 8 
+                : player.state.chunk_render_dist * CHUNK_SIZE_X - CHUNK_SIZE_X * 2;
+
+
+        let nightShift = 1.
+        if(player.pos.y < 0 && this.world.info.generator.id !== 'flat') {
+            nightShift = 1 - Math.min(-player.pos.y / NIGHT_SHIFT_RANGE, 1);
+        }
+        
+        this.env.setEnvState({
+            underwater: !!player.eyes_in_water,
+            chunkBlockDist: blockDist,
+            nightshift: nightShift
+        });
+
+        // Clouds
+        if(!this.clouds) {
+            let pos = new Vector(player.pos);
+            pos.y = 128.1;
+            this.clouds = this.createClouds(pos);
+        }
+
+        //
+        if(this.frame % 3 == 0) {
+            this.world.chunkManager.rendered_chunks.fact = 0;
+            this.world.chunkManager.prepareRenderList(this);
+        }
+        
+        if (this.player.currentInventoryItem) {
+            const block = BLOCK.BLOCK_BY_ID.get(this.player.currentInventoryItem.id);
+            const power = BLOCK.getLightPower(block);
+
+            // and skip all block that have power greater that 0x0f
+            // it not a light source, it store other light data
+            globalUniforms.localLigthRadius = +(power <= 0x0f) * (power & 0x0f);
+        }
+
+        this.defaultShader.texture = BLOCK.resource_pack_manager.get('base').textures.get('default').texture;
+    }
+
+    // Render one frame of the world to the canvas.
+    draw (delta, ...args) {
+        const { renderBackend, camera, player } = this;
+        const { globalUniforms } = renderBackend;
+
+        // upload GU data from environment
+        this.env.sync(renderBackend.globalUniforms);
+
+        // apply camera state;
+        // it can depend of passes count
+        camera.use(renderBackend.globalUniforms, true);
+
+        globalUniforms.update();
+
+        renderBackend.beginPass({
+            fogColor : this.env.actualFogColor
+        });
+
+        this.env.draw(this);
+
+        this.defaultShader.bind(true);
+
+        // layers??
+        // maybe we will create a real layer group
+        for(let transparent of [false, true]) {
+            for(let [_, rp] of BLOCK.resource_pack_manager.list) {
+                // 2. Draw chunks
+                this.world.chunkManager.draw(this, rp, transparent);
+            }
+            if(!transparent) {
+                let shader = this.defaultShader;
+                // @todo Тут не должно быть этой проверки, но без нее зачастую падает, видимо текстура не успевает в какой-то момент прогрузиться
+                if (shader.texture) {
+                    shader.bind(true);
+                    if(player.game_mode.isSurvival() || player.game_mode.isCreative()) {
+                        player.pickAt.draw();
+                    }
+                    // 3. Draw players and rain
+                    this.drawPlayers(delta);
+                    // 4. Draw mobs
+                    this.drawMobs(delta);
+                    // 5. Draw drop items
+                    this.drawDropItems(delta);
+
+                    this.meshes.draw(this, delta);
+                }
+            }
+        }
+
+        if(!player.game_mode.isSpectator()) {
+            this.drawInhandItem(delta);
+        }
+
+        // 4. Draw HUD
+        if(this.HUD) {
+            this.HUD.draw();
+        }
+
+        if(this.make_screenshot) {
+            this.make_screenshot = false;
+            this.renderBackend.screenshot();
+        }
+
+        renderBackend.endPass();
+    }
+
+    //
+    drawInhandItem(dt) {
+
+        if (!this.inHandOverlay) {
+            this.inHandOverlay = new InHandOverlay(this.player.state.skin, this);
+        }
+
+        this.inHandOverlay.draw(this, dt);
+
+        // we should reset camera state because a viewMatrix used for picking
+        this.camera.use(this.globalUniforms);
+    }
+
+    // destroyBlock
+    destroyBlock(block, pos, small) {
+        this.meshes.add(new Particles_Block_Destroy(this, block, pos, small));
+    }
+
+    // rainDrop
+    rainDrop(pos) {
+        this.meshes.add(new Particles_Raindrop(this, pos));
+    }
+
+    // createClouds
+    createClouds(pos) {
+        // @todo Переделать в связи с появлением TBlock
+        return this.meshes.add(new Particles_Clouds(this, pos));
+    }
+
+    // setRain
+    setRain(value) {
+        if(value) {
+            if(!this.rainTim) {
+                this.rainTim = setInterval(() => {
+                    let pos = this.player.pos;
+                    this.rainDrop(new Vector(pos.x, pos.y + 20, pos.z));
+                }, 25);
+            }
+        } else {
+            if(this.rainTim) {
+                clearInterval(this.rainTim);
+                this.rainTim = null;
+            }
+        }
+    }
+
+    // drawPlayers
+    drawPlayers(delta) {
+        const {renderBackend, defaultShader} = this;
+        defaultShader.bind();
+        for(let [id, player] of this.world.players.list) {
+            if(player.itsMe() && id != 'itsme') continue;
+            if(player.username != Game.App.session.username) {
+                player.draw(this, this.camPos, delta);
+            }
+        }
+    }
+
+    // drawMobs
+    drawMobs(delta) {
+        const {renderBackend, defaultShader} = this;
+        defaultShader.bind();
+        for(let [id, mob] of this.world.mobs.list) {
+            mob.draw(this, this.camPos, delta);
+        }
+    }
+
+    // drawDropItems
+    drawDropItems(delta) {
+        const {renderBackend, defaultShader} = this;     
+        defaultShader.bind();
+        for(let drop_item of this.world.drop_items.list.values()) {
+            drop_item.draw(this, delta);
+        }
+    }
+
+    /**
+    * Check if the viewport is still the same size and update
+    * the render configuration if required.
+    */
+    updateViewport() {
+        let canvas = this.canvas;
+        if (canvas.clientWidth !== this.viewportWidth ||
+            canvas.clientHeight !== this.viewportHeight
+        ) {
+            // resize call _configure automatically but ONLY if dimension changed
+            // _configure very slow!
+            this.renderBackend.resize(
+                window.innerWidth * self.devicePixelRatio | 0,
+                window.innerHeight * self.devicePixelRatio | 0);
+            this.viewportWidth = window.innerWidth | 0;
+            this.viewportHeight = window.innerHeight | 0;
+
+            // Update perspective projection based on new w/h ratio
+            this.setPerspective(this.fov, this.min, this.max);
+        }
+    }
+
+    // refresh...
+    refresh() {
+        this.world.chunkManager.refresh();
+    }
+
+    // Sets the properties of the perspective projection.
+    setPerspective(fov, min, max) {
+        //this.fov = fov;
+        //this.min = min;
+        //this.max = max;
+
+        this.camera.width = this.renderBackend.size.width;
+        this.camera.height = this.renderBackend.size.height;
+        this.camera.fov = fov;
+        this.camera.min = min;
+        this.camera.max = max;
+    }
+
+    // Moves the camera to the specified orientation.
+    // pos - Position in world coordinates.
+    // ang - Pitch, yaw and roll.
+    setCamera(player, pos, rotate) {
+        const tmp = mat4.create();
+
+        this.bobView(player, tmp);
+        this.camera.set(pos, rotate, tmp);
+        this.frustum.setFromProjectionMatrix(this.camera.viewProjMatrix, this.camera.pos);
+    }
+
+    // Original bobView
+    bobView(player, viewMatrix, forDrop = false) {
+        if(player && player.walking && !player.getFlying() && !player.in_water ) {
+            let p_109140_ = player.walking_frame * 2 % 1;
+            //
+            let speed_mul = 1.0;
+            let f = player.walkDist * speed_mul - player.walkDistO * speed_mul;
+            let f1 = -(player.walkDist * speed_mul + f * p_109140_);
+            let f2 = Mth.lerp(p_109140_, player.oBob, player.bob);
+            //
+            let zmul = Mth.sin(f1 * Math.PI) * f2 * 3.0;
+            let xmul = Math.abs(Mth.cos(f1 * Math.PI - 0.2) * f2) * 5.0;
+            let m = Math.PI / 180;
+        
+            if (!forDrop) {
+                
+                mat4.multiply(viewMatrix, viewMatrix, mat4.fromZRotation([], zmul * m));
+                mat4.multiply(viewMatrix, viewMatrix, mat4.fromXRotation([], xmul * m));
+                
+                mat4.translate(viewMatrix, viewMatrix, [
+                    Mth.sin(f1 * Math.PI) * f2 * 0.5,
+                    0.0,
+                    -Math.abs(Mth.cos(f1 * Math.PI) * f2),
+                ]);
+            } else {
+                mat4.translate(viewMatrix, viewMatrix, [
+                    Mth.sin(f1 * Math.PI) * f2 * 0.25,
+                    -Math.abs(Mth.cos(f1 * Math.PI) * f2) * 1,
+                    0.0,
+                ]);
+            }
+            if(Math.sign(viewMatrix[1]) != Math.sign(this.step_side)) {
+                this.step_side = viewMatrix[1];
+                player.onStep(this.step_side);
+            }
+        }
+    }
+
+    // getVideoCardInfo...
+    getVideoCardInfo() {
+        if(this.videoCardInfoCache) {
+            return this.videoCardInfoCache;
+        }
+        let gl = this.renderBackend.gl;
+        if (!gl) {
+            return {
+                error: 'no webgl',
+            };
+        }
+        const debugInfo = gl.getExtension('WEBGL_debug_renderer_info');
+        let resp = null;
+        if(debugInfo) {
+            resp = {
+                vendor: gl.getParameter(debugInfo.UNMASKED_VENDOR_WEBGL),
+                renderer:  gl.getParameter(debugInfo.UNMASKED_RENDERER_WEBGL),
+            };
+        }
+        resp = {
+            error: 'no WEBGL_debug_renderer_info',
+        };
+        this.videoCardInfoCache = resp;
+        return resp;
+    }
+
+    // updateFOV...
+    updateFOV(delta, zoom, running, flying) {
+        const {FOV_NORMAL, FOV_WIDE, FOV_ZOOM, FOV_CHANGE_SPEED, NEAR_DISTANCE, RENDER_DISTANCE, FOV_FLYING, FOV_FLYING_CHANGE_SPEED} = this.options;
+        let target_fov = FOV_NORMAL;
+        let new_fov = null;
+        if(zoom) {
+            target_fov = FOV_ZOOM;
+        } else {
+            if(running) {
+                target_fov = FOV_WIDE;
+            } else if(flying) {
+                target_fov = FOV_FLYING;
+            }
+        }
+        if(this.fov < target_fov) {
+            new_fov = Math.min(this.fov + FOV_CHANGE_SPEED * delta, target_fov);
+        }
+        if(this.fov > target_fov) {
+            new_fov = Math.max(this.fov - FOV_CHANGE_SPEED * delta, target_fov);
+        }
+        if(new_fov !== null) {
+            this.setPerspective(new_fov, NEAR_DISTANCE, RENDER_DISTANCE);
+        }
+    }
+
+    downloadScreenshot() {
+        this.make_screenshot = true;
+    }
+
+    downloadInventoryImage() {
+        Helpers.downloadImage(Resources.inventory.image, 'inventory.png');
+    }
+
+}