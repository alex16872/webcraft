"use strict";

import PickAt from "./pickat.js";
import HUD from "./hud.js";
import {Helpers} from "./helpers.js";
import {CHUNK_SIZE_X} from "./blocks.js";
import rendererProvider from "./renders/rendererProvider.js";

/**
* Renderer
*
* This class contains the code that takes care of visualising the
* elements in the specified world.
**/
const BACKEND               = 'webgl';
const ZOOM_FACTOR           = 0.25;
const FOV_CHANGE_SPEED      = 150;
const FOV_NORMAL            = 75;
const FOV_WIDE              = FOV_NORMAL * 1.15;
const FOV_ZOOM              = FOV_NORMAL * ZOOM_FACTOR;
const RENDER_DISTANCE       = 800;

let settings = {
    fogColor:               [118 / 255, 194 / 255, 255 / 255, 1],
    // fogColor:               [185 / 255, 210 / 255, 254 / 255, 1],
    fogUnderWaterColor:     [55 / 255, 100 / 255, 190 / 255, 1],
    fogAddColor:            [0, 0, 0, 0],
    fogUnderWaterAddColor:  [55 / 255, 100 / 255, 190 / 255, 0.75],
    fogDensity:             2.52 / 320, // 170, //  0.015 = 168, 0.03 = 84
    fogDensityUnderWater:   0.1
};

let currentRenderState = {
    // fogColor:           [185 / 255, 210 / 255, 254 / 255, 1],
    fogColor:           [118 / 255, 194 / 255, 255 / 255, 1],
    fogDensity:         0.02,
    underWater:         false
};

// Creates a new renderer with the specified canvas as target.
export default class Renderer {
    constructor(renderSurfaceId) {
        this.canvas             = document.getElementById(renderSurfaceId);
        this.canvas.renderer    = this;
        this.renderBackend = rendererProvider.getRenderer(
            this.canvas,
            BACKEND, {
                antialias: false,
                depth: true,
                premultipliedAlpha: false
            });
    }
    async init(world, settings, resources) {
        return new Promise(res => {
            this._init(world, settings, resources, res);
        })
    }

    get gl() {
        return this.renderBackend.gl;
    }

    async genTerrain(image) {
        this.terrainTexSize = image.width;
        this.terrainBlockSize = image.width / 512 * 16;

        if (!this.useAnisotropy) {
<<<<<<< HEAD
            return image;
=======
            if (image instanceof  self.ImageBitmap) {
                return  image;
            }
            return await self.createImageBitmap(image);
>>>>>>> 9ef9e65c
        }

        const canvas2d = document.createElement('canvas');
        const context = canvas2d.getContext('2d');
        const w = image.width;
        canvas2d.width = w * 2;
        canvas2d.height = w * 2;

        let offset = 0;

        context.drawImage(image, 0, 0);

        for (let dd = 2; dd <= 16; dd *= 2) {
            const nextOffset = offset + w * 2 / dd;
            context.drawImage(canvas2d, offset, 0, w * 2 / dd, w, nextOffset, 0, w / dd, w);
            offset = nextOffset;
        }
        offset = 0;
        for (let dd = 2; dd <= 16; dd *= 2) {
            const nextOffset = offset + w * 2 / dd;
            context.drawImage(canvas2d, 0, offset, w * 2, w * 2 / dd, 0, nextOffset, w * 2, w / dd);
            offset = nextOffset;
        }
        // canvas2d.width = 0;
        // canvas2d.height = 0;
        //return await self.createImageBitmap(canvas2d);
        return canvas2d;
    }

    async genColorTexture(clr) {
        const canvas2d = document.createElement('canvas');
        canvas2d.width = canvas2d.height = 16;

        const context = canvas2d.getContext('2d');
        context.fillStyle = 'white';
        context.fillRect(0, 0, 16, 16);

        return canvas2d;
    }

    // todo
    //  GO TO PROMISE
    async _init(world, settings, resources, callback) {
        this.resources          = resources;
        this.skyBox             = null;
        this.videoCardInfoCache = null;
        this.options         = {FOV_NORMAL, FOV_WIDE, FOV_ZOOM, ZOOM_FACTOR, FOV_CHANGE_SPEED, RENDER_DISTANCE};

        // Create projection and view matrices
        mat4.identity(this.modelMatrix);

        this.setWorld(world);

        const {renderBackend} = this;

        await renderBackend.init();

        const shader = this.shader = renderBackend.createShader({ code: resources.codeMain});

        this.materials = {
            regular: renderBackend.createMaterial({ cullFace: true, opaque: true, shader}),
            doubleface: renderBackend.createMaterial({ cullFace: false, opaque: true, shader}),
            transparent: renderBackend.createMaterial({ cullFace: true, opaque: false, shader}),
        }

        this.projMatrix = this.shader.projMatrix;
        this.viewMatrix = this.shader.viewMatrix;
        this.modelMatrix = this.shader.modelMatrix;
        this.brightness = 1;

        // Initialise WebGL
        // const gl = this.renderBackend.gl;

        this.viewportWidth        = this.canvas.width;
        this.viewportHeight       = this.canvas.height;
        renderBackend.resize(this.viewportWidth, this.viewportHeight);

        if (renderBackend.gl) {
<<<<<<< HEAD
            this.pickAt = new PickAt(this, renderBackend.gl);
=======
            // PickAt
            this.pickAt             = new PickAt(this, renderBackend.gl);
>>>>>>> 9ef9e65c
        }

        this.useAnisotropy = settings.mipmap;
        this.terrainTexSize = 1;
        this.terrainBlockSize = 1;

        this.terrainTexture = renderBackend.createTexture({ source: await this.genTerrain(resources.terrain.image) });

        this.texWhite = renderBackend.createTexture({ source: await this.genColorTexture('white') });
        this.texBlack = renderBackend.createTexture({ source: await this.genColorTexture('black') });

        this.setPerspective(FOV_NORMAL, 0.01, RENDER_DISTANCE);

        if (renderBackend.gl) {
            // SkyBox
            this.initSky();
        }

        // HUD
        // Build main HUD
        Game.hud = new HUD(0, 0);
        this.HUD = {
            tick: 0,
            bufRect: null,
            draw: function() {
                Game.hud.draw();
            }
        }

        callback();
    }

    initSky() {
        const { resources } = this;
        const { gl } = this.renderBackend;
        const that = this;
<<<<<<< HEAD
=======

>>>>>>> 9ef9e65c
        Helpers.createGLProgram(gl, resources.codeSky, (info) => {
            const program = info.program;
            gl.useProgram(program);
            const vao = gl.createVertexArray();
            gl.bindVertexArray(vao);
            const vertexBuffer = gl.createBuffer();
            const indexBuffer = gl.createBuffer();
            const vertexData = [
                -1, -1, 1,
                1, -1, 1,
                1, 1, 1,
                -1, 1, 1,
                -1, -1, -1,
                1, -1, -1,
                1, 1, -1,
                -1, 1, -1
            ];
            const indexData = [
                0, 1, 2, 2, 3, 0, 4, 5, 6, 6, 7, 4,
                1, 5, 6, 6, 2, 1, 0, 4, 7, 7, 3, 0,
                3, 2, 6, 6, 7, 3, 0, 1, 5, 5, 4, 0
            ];
            gl.bindBuffer(gl.ARRAY_BUFFER, vertexBuffer);
            gl.bufferData(gl.ARRAY_BUFFER, new Float32Array(vertexData), gl.STATIC_DRAW);
            gl.bindBuffer(gl.ELEMENT_ARRAY_BUFFER, indexBuffer);
            gl.bufferData(gl.ELEMENT_ARRAY_BUFFER, new Uint8Array(indexData), gl.STATIC_DRAW);

            const attribVertex = gl.getAttribLocation(program, 'a_vertex');
            gl.vertexAttribPointer(attribVertex, 3, gl.FLOAT, false, 0, 0);
            gl.enableVertexAttribArray(attribVertex);

            this.skyBox = {
                program: program,
                texture: gl.createTexture(),
                loaded: false,
                uniform: {
                    texture: gl.getUniformLocation(program, 'u_texture'),
                    lookAtMatrix: gl.getUniformLocation(program, 'u_lookAtMatrix'),
                    projectionMatrix: gl.getUniformLocation(program, 'u_projectionMatrix'),
                    u_brightness_value: gl.getUniformLocation(program, 'u_brightness_value')
                },
                buffer: {
                    vertex: vertexBuffer,
                    index: indexBuffer
                },
                draw: function (_lookAtMatrix, _projectionMatrix) {
                    if (!this.loaded) {
                        return;
                    }
                    _lookAtMatrix = new Float32Array(_lookAtMatrix)
                    mat4.rotate(_lookAtMatrix, Math.PI / 2, [1, 0, 0], _lookAtMatrix);
                    _lookAtMatrix[12] = 0;
                    _lookAtMatrix[13] = 0;
                    _lookAtMatrix[14] = 0;
                    gl.useProgram(this.program);
                    gl.bindVertexArray(vao);
                    // brightness
                    gl.uniform1f(this.uniform.u_brightness_value, that.brightness);
                    // skybox
                    gl.uniform1i(this.uniform.texture, 0);
                    gl.activeTexture(gl.TEXTURE0);
                    gl.bindTexture(gl.TEXTURE_CUBE_MAP, this.texture);
                    gl.uniformMatrix4fv(this.uniform.lookAtMatrix, false, _lookAtMatrix);
                    gl.uniformMatrix4fv(this.uniform.projectionMatrix, false, _projectionMatrix);
                    gl.viewport(0, 0, gl.canvas.width, gl.canvas.height);
                    gl.disable(gl.CULL_FACE);
                    gl.disable(gl.DEPTH_TEST);
                    gl.drawElements(gl.TRIANGLES, 36, gl.UNSIGNED_BYTE, 0);
                    gl.enable(gl.CULL_FACE);
                    gl.enable(gl.DEPTH_TEST);
                }
            }
            gl.activeTexture(gl.TEXTURE0);
            gl.bindTexture(gl.TEXTURE_CUBE_MAP, that.skyBox.texture);
            const loadImageInTexture = (target, image) => {
                const level = 0;
                const internalFormat = gl.RGBA;
                const width = 1;
                const height = 1;
                const format = gl.RGBA;
                const type = gl.UNSIGNED_BYTE;
                gl.texImage2D(target, level, internalFormat, width, height, 0, format, type, new Uint8Array([255, 255, 255, 255]));
                gl.pixelStorei(gl.UNPACK_FLIP_Y_WEBGL, false);
                gl.texImage2D(target, level, internalFormat, format, type, image);
            }

            loadImageInTexture(gl.TEXTURE_CUBE_MAP_POSITIVE_X, resources.sky.posx);
            loadImageInTexture(gl.TEXTURE_CUBE_MAP_NEGATIVE_X, resources.sky.negx);
            loadImageInTexture(gl.TEXTURE_CUBE_MAP_POSITIVE_Y, resources.sky.posy);
            loadImageInTexture(gl.TEXTURE_CUBE_MAP_NEGATIVE_Y, resources.sky.negy);
            loadImageInTexture(gl.TEXTURE_CUBE_MAP_POSITIVE_Z, resources.sky.posz);
            loadImageInTexture(gl.TEXTURE_CUBE_MAP_NEGATIVE_Z, resources.sky.negz);

            gl.generateMipmap(gl.TEXTURE_CUBE_MAP);
            gl.texParameteri(gl.TEXTURE_CUBE_MAP, gl.TEXTURE_MIN_FILTER, gl.LINEAR_MIPMAP_LINEAR);
            gl.bindTexture(gl.TEXTURE_CUBE_MAP, null);
            this.skyBox.loaded = true;
        });
    }

    // Makes the renderer start tracking a new world and set up the chunk structure.
    // world - The world object to operate on.
    // chunkSize - X, Y and Z dimensions of each chunk, doesn't have to fit exactly inside the world.
    setWorld(world) {
        this.world = world;
        world.renderer = this;
    }

    // setBrightness...
    setBrightness(value) {
        this.brightness = value;
        let mult = Math.min(1, value * 2)
        currentRenderState.fogColor = [
            settings.fogColor[0] * (value * mult),
            settings.fogColor[1] * (value * mult),
            settings.fogColor[2] * (value * mult),
            settings.fogColor[3]
        ]
    }

    // toggleNight...
    toggleNight() {
        if(this.brightness == 1) {
            this.setBrightness(.15);
        } else {
            this.setBrightness(1);
        }
    }

    // Render one frame of the world to the canvas.
    draw(delta) {
        const { gl, shader, renderBackend } = this;

        // console.log(Game.world.renderer.camPos[2]);
        //if(Game.world.localPlayer.pos.z + 1.7 < 63.8) {
        //    currentRenderState.fogDensity   = settings.fogDensityUnderWater;
        //    currentRenderState.fogColor     = settings.fogUnderWaterColor;
        //    currentRenderState.fogAddColor  = settings.fogUnderWaterAddColor;
        //} else {
        currentRenderState.fogDensity   = settings.fogDensity;
        // currentRenderState.fogColor     = settings.fogColor;
        currentRenderState.fogAddColor  = settings.fogAddColor;
        //}

        this.updateViewport();

        renderBackend.beginFrame(currentRenderState.fogColor);

        shader.blockSize = this.terrainBlockSize / this.terrainTexSize;
        shader.pixelSize = 1.0 / this.terrainTexSize
        shader.fogColor = currentRenderState.fogColor;
        shader.chunkBlockDist = this.world.chunkManager.CHUNK_RENDER_DIST * CHUNK_SIZE_X - CHUNK_SIZE_X * 2;
        shader.mipmap = this.useAnisotropy ? 4.0 : 0.0;
        shader.brightness = this.brightness;
        shader.fogDensity = currentRenderState.fogDensity;
        shader.fogAddColor = currentRenderState.fogAddColor;
        mat4.perspective(this.fov, gl.viewportWidth / gl.viewportHeight, this.min, this.max, this.projMatrix);

        // 1. Draw skybox
        if( this.skyBox) {
            this.skyBox.draw(this.viewMatrix, this.projMatrix);
        }

        shader.bind();
        shader.update();
        // 0. Picking
        if (this.pickAt) {
            this.pickAt.draw();
        }

        this.terrainTexture.bind(4);
        // 2. Draw chunks
        this.world.chunkManager.draw(this);

        // 3. Draw players and rain
        if (this.renderBackend.gl) {
            this.world.draw(this, delta, this.modelMatrix, this.uModelMat);
            this.drawPlayers(delta);
        }

        // 4. Draw HUD
        if(this.HUD) {
            this.HUD.draw();
        }
    }

    // drawPlayers
    drawPlayers(delta) {
        const {renderBackend, shader} = this;
        const {gl} = renderBackend;
        shader.bind();

        gl.uniform1f(shader.u_mipmap, 0.0);
        gl.disable(gl.CULL_FACE);

        for(let id of Object.keys(this.world.players)) {
            let player = this.world.players[id];
            if(player.id != this.world.server.id) {
                player.draw(renderBackend, this.modelMatrix, shader.uModelMat, this.camPos, delta);
            }
        }
        // Restore Matrix
        mat4.identity(this.modelMatrix);
        gl.uniformMatrix4fv(shader.uModelMat, false, this.modelMatrix);
        gl.enable(gl.CULL_FACE);
    }

    /**
    * Check if the viewport is still the same size and update
    * the render configuration if required.
    */
    updateViewport() {
        let gl = this.gl;
        let canvas = this.canvas;
        if (canvas.clientWidth != this.viewportWidth || canvas.clientHeight != this.viewportHeight) {
            this.renderBackend.resize(canvas.clientWidth, canvas.clientHeight);
            this.renderBackend._configure();
            canvas.width      = window.innerWidth * window.devicePixelRatio;
            canvas.height     = window.innerHeight * window.devicePixelRatio;
            // Update perspective projection based on new w/h ratio
            this.setPerspective(this.fov, this.min, this.max);
        }
    }

    // refresh...
    refresh() {
        this.world.chunkManager.refresh();
    }

    // Sets the properties of the perspective projection.
    setPerspective(fov, min, max) {
        this.fov = fov;
        this.min = min;
        this.max = max;
    }

    // Moves the camera to the specified orientation.
    //
    // pos - Position in world coordinates.
    // ang - Pitch, yaw and roll.
    setCamera(pos, ang) {
        let y_add = Math.cos(this.world.localPlayer.walking_frame * (15 * (this.world.localPlayer.running ? 1.5 : 1))) * .025;
        this.camPos = pos;
        mat4.identity(this.viewMatrix);
        mat4.rotate(this.viewMatrix, -ang[0] - Math.PI / 2, [ 1, 0, 0 ], this.viewMatrix);
        mat4.rotate(this.viewMatrix, ang[1], [ 0, 1, 0 ], this.viewMatrix);
        mat4.rotate(this.viewMatrix, ang[2], [ 0, 0, 1 ], this.viewMatrix);
        mat4.translate(this.viewMatrix, [
            -pos[0] + Game.shift.x,
            -pos[2] + Game.shift.z,
            -pos[1] + y_add
        ], this.viewMatrix);
    }

    // getVideoCardInfo...
    getVideoCardInfo() {
        if(this.videoCardInfoCache) {
            return this.videoCardInfoCache;
        }
        let gl = this.renderBackend.gl;
        if (!gl) {
            return {
                error: 'no webgl',
            };
        }
        const debugInfo = gl.getExtension('WEBGL_debug_renderer_info');
        let resp = null;
        if(debugInfo) {
            resp = {
                vendor: gl.getParameter(debugInfo.UNMASKED_VENDOR_WEBGL),
                renderer:  gl.getParameter(debugInfo.UNMASKED_RENDERER_WEBGL),
            };
        }
        resp = {
            error: 'no WEBGL_debug_renderer_info',
        };
        this.videoCardInfoCache = resp;
        return resp;
    }

}<|MERGE_RESOLUTION|>--- conflicted
+++ resolved
@@ -65,14 +65,10 @@
         this.terrainBlockSize = image.width / 512 * 16;
 
         if (!this.useAnisotropy) {
-<<<<<<< HEAD
-            return image;
-=======
             if (image instanceof  self.ImageBitmap) {
                 return  image;
             }
             return await self.createImageBitmap(image);
->>>>>>> 9ef9e65c
         }
 
         const canvas2d = document.createElement('canvas');
@@ -151,12 +147,7 @@
         renderBackend.resize(this.viewportWidth, this.viewportHeight);
 
         if (renderBackend.gl) {
-<<<<<<< HEAD
             this.pickAt = new PickAt(this, renderBackend.gl);
-=======
-            // PickAt
-            this.pickAt             = new PickAt(this, renderBackend.gl);
->>>>>>> 9ef9e65c
         }
 
         this.useAnisotropy = settings.mipmap;
@@ -193,10 +184,6 @@
         const { resources } = this;
         const { gl } = this.renderBackend;
         const that = this;
-<<<<<<< HEAD
-=======
-
->>>>>>> 9ef9e65c
         Helpers.createGLProgram(gl, resources.codeSky, (info) => {
             const program = info.program;
             gl.useProgram(program);
