"use strict";

import {Helpers, NORMALS, Vector} from "./helpers.js";
import {CHUNK_SIZE_X} from "./chunk.js";
import rendererProvider from "./renders/rendererProvider.js";
import {Mth} from "./helpers.js";
import {Vox_Loader} from "./vox/loader.js";
import {Vox_Mesh} from "./vox/mesh.js";
import {FrustumProxy} from "./frustum.js";
import {Resources} from "./resources.js";
import {BLOCK} from "./blocks.js";
import Particles_Block_Destroy from "./particles/block_destroy.js";
import Particles_Block_Drop from "./particles/block_drop.js";
import Particles_Raindrop from "./particles/raindrop.js";
import Particles_Sun from "./particles/sun.js";
import Particles_Clouds from "./particles/clouds.js";
import {MeshManager} from "./mesh_manager.js";
import { Camera } from "./camera.js";
import { Particle_Hand } from "./particles/block_hand.js";
import { InHandOverlay } from "./ui/inhand_overlay.js";

const {mat4, quat, vec3} = glMatrix;

/**
* Renderer
*
* This class contains the code that takes care of visualising the
* elements in the specified world.
**/
export const ZOOM_FACTOR    = 0.25;
const BACKEND               = 'auto';
const FOV_CHANGE_SPEED      = 150;
const FOV_NORMAL            = 75;
const FOV_WIDE              = FOV_NORMAL * 1.15;
const FOV_ZOOM              = FOV_NORMAL * ZOOM_FACTOR;
const NEAR_DISTANCE         = 2 / 16;
const RENDER_DISTANCE       = 800;

let settings = {
    fogColor:               [118 / 255, 194 / 255, 255 / 255, 1], // [185 / 255, 210 / 255, 255 / 255, 1],
    // fogColor:               [192 / 255, 216 / 255, 255 / 255, 1],
    fogUnderWaterColor:     [55 / 255, 100 / 255, 230 / 255, 1],
    fogAddColor:            [0, 0, 0, 0],
    fogUnderWaterAddColor:  [55 / 255, 100 / 255, 230 / 255, 0.45],
    fogDensity:             2.52 / 320,
    fogDensityUnderWater:   0.1
};

let currentRenderState = {
    fogColor:           [118 / 255, 194 / 255, 255 / 255, 1],
    fogDensity:         0.02,
    underWater:         false
};

// Creates a new renderer with the specified canvas as target.
export class Renderer {

    constructor(renderSurfaceId) {
        this.canvas             = document.getElementById(renderSurfaceId);
        this.canvas.renderer    = this;
        this.testLightOn        = false;
        this.sunDir             = [0.9593, 1.0293, 0.6293]; // [0.7, 1.0, 0.85];
        this.frustum            = new FrustumProxy();
        this.step_side          = 0;
        this.clouds             = null;
        this.rainTim            = null;
        this.prevCamPos         = new Vector(0, 0, 0);
        this.prevCamRotate      = new Vector(0, 0, 0);
        this.frame              = 0;
        this.renderBackend = rendererProvider.getRenderer(
            this.canvas,
            BACKEND, {
                antialias: false,
                depth: true,
                premultipliedAlpha: false
            });
        this.meshes = new MeshManager();

        this.camera = new Camera({
            type: Camera.PERSP_CAMERA,
            fov: FOV_NORMAL,
            min: NEAR_DISTANCE,
            max: RENDER_DISTANCE,
            scale: 0.05, // ortho scale
        });

        this.inHandOverlay = null;
    }

    /**
     * @deprecated Use camera valies direcly
     */
    get fov() {
        return this.camera.fov;
    }

    /**
     * @deprecated Use camera valies direcly
     */
    get max() {
        return this.camera.max;
    }

    /**
     * @deprecated Use camera valies direcly
     */
    get min() {
        return this.camera.min;
    }

    get gl() {
        return this.renderBackend.gl;
    }

    async init(world, settings) {
        return new Promise(resolve => {
            (async () => {
                await this._init(world, settings, resolve);
            })();
        })
    }

    // todo
    // GO TO PROMISE
    async _init(world, settings, callback) {

        this.setWorld(world);
        const {renderBackend} = this;
        await renderBackend.init();

        this.skyBox             = null;
        this.videoCardInfoCache = null;
        this.options            = {FOV_NORMAL, FOV_WIDE, FOV_ZOOM, ZOOM_FACTOR, FOV_CHANGE_SPEED, NEAR_DISTANCE, RENDER_DISTANCE};

        this.brightness         = 1;
        renderBackend.resize(this.canvas.width, this.canvas.height);

        // Init shaders for all resource packs
        await BLOCK.resource_pack_manager.initShaders(renderBackend);
        await BLOCK.resource_pack_manager.initTextures(renderBackend, settings);

        this.globalUniforms = renderBackend.globalUniforms;

        // Make materials for all shaders
        for(let [_, rp] of BLOCK.resource_pack_manager.list) {
            rp.shader.materials = {
                regular: renderBackend.createMaterial({ cullFace: true, opaque: true, shader: rp.shader}),
                doubleface: renderBackend.createMaterial({ cullFace: false, opaque: true, shader: rp.shader}),
                transparent: renderBackend.createMaterial({ cullFace: true, opaque: false, shader: rp.shader}),
                doubleface_transparent: renderBackend.createMaterial({ cullFace: false, opaque: false, shader: rp.shader}),
                label: renderBackend.createMaterial({ cullFace: false, ignoreDepth: true, shader: rp.shader}),
            }
        }

        // Prepare default resource pack shader
        let rp                  = BLOCK.resource_pack_manager.get('default');

        this.defaultShader      = rp.shader;

        this.camera.renderType  = this.renderBackend.gl ? 'webgl' : 'webgpu';
        this.camera.width       = this.viewportWidth;
        this.camera.height      = this.viewportHeight;

        // Create projection and view matrices
        // we can use it directly from camera, but will be problems with reference in multicamera
        this.projMatrix         = this.globalUniforms.projMatrix;
        this.viewMatrix         = this.globalUniforms.viewMatrix;
        this.camPos             = this.globalUniforms.camPos;

        this.setPerspective(FOV_NORMAL, NEAR_DISTANCE, RENDER_DISTANCE);

        if (renderBackend) {
            // SkyBox
            this.initSky();
        }

        // HUD
        // Build main HUD
        this.HUD = {
            tick: 0,
            bufRect: null,
            draw: function() {
                Game.hud.draw();
            }
        }

        callback();

        this.generatePrev();

        /*
        await import("./particles/block_drop.js").then(module => {
            globalThis.Particles_Block_Drop = module.default;
            this.generatePrev();
        });*/
        
    }

    generatePrev() {
        const target = this.renderBackend.createRenderTarget({
            width: 2048,
            height: 2048,
            depth: true
        });
        const ZERO = new Vector();
        const GRID = 16;
        const all_blocks = BLOCK.getAll();
        const all_count = all_blocks.length;

        let inventory_icon_id = 0;
        let block = null;

        const blocks =  Array.from({length: GRID * GRID}, (_, i) => {
            try {
                if(i >= all_count) {
                    return null;
                }
                block = all_blocks[i];
                if(!block.spawnable) {
                    return null;
                }
                let drop = new Particles_Block_Drop(this.gl, null, [{id: block.id}], ZERO);
                drop.block_material.inventory_icon_id = inventory_icon_id++;
                return drop;
            } catch(e) {
                console.log('Error on', block.id, e);
                return null;
            }
        }).filter(Boolean);
        //
        const camera = new Camera({
            type: Camera.ORTHO_CAMERA,
            max: 100,
            min: 0.01,
            fov: 60,
            renderType: this.renderBackend.gl ? 'webgl' : 'webgpu',
            width: GRID * 2, // block size is 2
            height: GRID * 2,
        });
        //
        const gu = this.globalUniforms;
        //
        const matrix_empty = mat4.create();
        let scale = new Vector(0.8, 0.8, 0.8);
        mat4.scale(matrix_empty, matrix_empty, scale.toArray());
        //
        const matrix = mat4.create();
        mat4.rotateX(matrix, matrix, Math.PI / 6);
        mat4.rotateZ(matrix, matrix, Math.PI + Math.PI / 4);
        //
        camera.set(new Vector(0, 0, -2), new Vector(0, 0, 0));
        // larg for valid render results 
        gu.testLightOn = true;
        gu.brightness = true;
        gu.fogColor = settings.fogColor;
        gu.fogDensity = 100;
        gu.chunkBlockDist = 100;
        gu.resolution = [target.width, target.height];
        gu.sunDir = this.sunDir;
        camera.use(gu, true);
        gu.update();
        
        this.renderBackend.setTarget(target);

        blocks.forEach((block, i) => {
            const pos = block.block_material.inventory_icon_id;
            const x = -GRID + 1 + (pos % GRID) * 2;
            const y = GRID - 1 - ((pos / GRID) | 0) * 2;
            const draw_style = block.block_material.inventory_style
                ? block.block_material.inventory_style 
                : block.block_material.style;
            
            // use linera for inventory
            block.material.texture.minFilter = 'linear';
            block.material.texture.magFilter = 'linear';
            

            this.renderBackend.drawMesh(
                block.buffer,
                block.material,
                new Vector(x, y, 0),
                draw_style == 'extruder' ? matrix_empty : matrix
            );

            block.material.texture.minFilter = 'nearest';
            block.material.texture.magFilter = 'nearest';

        });

        // render target to Image
        target.toImage().then((image) => {
            // Helpers.downloadImage(image, 'inventory.png');
            Resources.inventory.image = image;
        });

        this.renderBackend.setTarget(null);

        target.destroy();
    }

    initSky() {
        return this.skyBox = this.renderBackend.createCubeMap({
            code: Resources.codeSky,
            uniforms: {
                u_brightness: 1.0,
                u_textureOn: true
            },
            sides: [
                Resources.sky.posx,
                Resources.sky.negx,
                Resources.sky.posy,
                Resources.sky.negy,
                Resources.sky.posz,
                Resources.sky.negz
            ]
        });
    }

    // Makes the renderer start tracking a new world and set up the chunk structure.
    // world - The world object to operate on.
    // chunkSize - X, Y and Z dimensions of each chunk, doesn't have to fit exactly inside the world.
    setWorld(world) {
        this.world = world;
    }

    setPlayer(player) {
        this.player = player;
    }

    // setBrightness...
    setBrightness(value) {
        this.brightness = value;
        let mult = Math.min(1, value * 2)
        currentRenderState.fogColor = [
            settings.fogColor[0] * (value * mult),
            settings.fogColor[1] * (value * mult),
            settings.fogColor[2] * (value * mult),
            settings.fogColor[3]
        ];
    }

    // toggleNight...
    toggleNight() {
        if(this.brightness == 1) {
            this.setBrightness(0);
        } else {
            this.setBrightness(1);
        }
    }

    // Render one frame of the world to the canvas.
    draw(delta) {
        this.frame++;
        const { gl, shader, renderBackend } = this;
        const { size } = renderBackend;

        renderBackend.stat.drawcalls = 0;
        renderBackend.stat.drawquads = 0;
        let player = this.player;
        currentRenderState.fogDensity   = settings.fogDensity;
        currentRenderState.fogAddColor  = settings.fogAddColor;
        this.updateViewport();
        let fogColor = player.eyes_in_water ? settings.fogUnderWaterColor : currentRenderState.fogColor;
        renderBackend.beginFrame(fogColor);

        // apply camera state;
        this.camera.use(renderBackend.globalUniforms, true);

        // 1. Draw skybox
        if(this.skyBox) {
            if(this.skyBox.shader.uniforms) {
                this.skyBox.shader.uniforms.u_textureOn.value = this.brightness == 1 && !player.eyes_in_water;
                this.skyBox.shader.uniforms.u_brightness.value = this.brightness;
            } else {
                this.skyBox.shader.brightness = this.brightness;
            }
            this.skyBox.draw(this.camera.viewMatrix, this.camera.projMatrix, size.width, size.height);
        }
        // Clouds
        if(!this.clouds) {
            let pos = new Vector(player.pos);
            pos.y = 128.1;
            this.clouds = this.createClouds(pos);
        }
        //
        if(this.frame % 3 == 0) {
            this.world.chunkManager.rendered_chunks.fact = 0;
            this.world.chunkManager.prepareRenderList(this);
        }

        //updating global uniforms
        let gu                  = this.globalUniforms;
        // In water
        if(player.eyes_in_water) {
            gu.fogColor         = fogColor;
            gu.chunkBlockDist   = 8;
            gu.fogAddColor      = settings.fogUnderWaterAddColor;
            gu.brightness       = this.brightness;
        } else {
            gu.fogColor         = fogColor;
            gu.chunkBlockDist   = player.state.chunk_render_dist * CHUNK_SIZE_X - CHUNK_SIZE_X * 2;
            gu.fogAddColor      = currentRenderState.fogAddColor;
            gu.brightness       = this.brightness;
        }
        //
        gu.time                 = performance.now();
        gu.fogDensity           = currentRenderState.fogDensity;
        gu.resolution           = [size.width, size.height];
        gu.testLightOn          = this.testLightOn;
        gu.sunDir               = this.sunDir;
        gu.update();

        this.defaultShader.texture = BLOCK.resource_pack_manager.get('default').textures.get('default').texture;
        this.defaultShader.bind(true);

        for(let transparent of [false, true]) {
            for(let [_, rp] of BLOCK.resource_pack_manager.list) {
                // 2. Draw chunks
                this.world.chunkManager.draw(this, rp, transparent);
            }
            if(!transparent) {
                let shader = this.defaultShader;
                // @todo Тут не должно быть этой проверки, но без нее зачастую падает, видимо текстура не успевает в какой-то момент прогрузиться
                if (shader.texture) {
                    shader.bind(true);
                    // this.world.draw(this, delta);
                    if(this.world.game_mode.isSurvival() || this.world.game_mode.isCreative()) {
                        player.pickAt.draw();
                    }
                    // 3. Draw players and rain
                    this.drawPlayers(delta);
                    // 4. Draw mobs
                    this.drawMobs(delta);
                    // 5. Draw drop items
                    this.drawDropItems(delta);
                    // draw isolated meshes after without AO
                    this.globalUniforms.brightness = Math.max(0.3, this.brightness);
                    this.globalUniforms.update();
                    this.meshes.draw(this, delta);
                }
            }
        }

        this.drawInhandItem(delta);

        // 4. Draw HUD
        if(this.HUD) {
            this.HUD.draw();
        }

        if(this.make_screenshot) {
            this.make_screenshot = false;
            this.renderBackend.screenshot();
        }
 
        renderBackend.endFrame();

    }

<<<<<<< HEAD
    reconstructInHandItem() {
    
        if (!this.inHandChanged()) {
            return;
        }

        if (this.inHandItem) {
            this.inHandItem.destroy();
            this.inHandItem = null;
        }

        if (!this.player.buildMaterial) {
            return;
        }

        const block = BLOCK.BLOCK_BY_ID.get(this.player.buildMaterial.id);

        if (block.spawnable) {
            try {
                this.inHandItem = new Particles_Block_Drop(this.gl, null, [block], Vector.ZERO);
                this.inHandItemBroken = false;
            } catch(e) {
                this.inHandItemBroken = true;
                console.log(e);
                //
            }
        }
    }

    inHandChanged() {
        const mat = this.player.buildMaterial;

        if (!mat) {
            return !!this.inHandItem;
        }

        const block = BLOCK.BLOCK_BY_ID.get(mat.id);

        if (!this.inHandItem) {
            return block.spawnable;
        }

        return block.spawnable && this.inHandItem.block.id !== block.id;
    }

=======
>>>>>>> 7d85db46
    drawInhandItem(dt) {

        if (!this.inHandOverlay) {
            this.inHandOverlay = new InHandOverlay(this.player.state.skin, this);
        }

        this.inHandOverlay.draw(this, dt);

        // we should reset camera state because a viewMatrix used for picking
        this.camera.use(this.globalUniforms);
    }

    // destroyBlock
    destroyBlock(block, pos, small) {
        this.meshes.add(new Particles_Block_Destroy(this.gl, block, pos, small));
    }

    // rainDrop
    rainDrop(pos) {
        this.meshes.add(new Particles_Raindrop(this.gl, pos));
    }

    // createClouds
    createClouds(pos) {
        // @todo Переделать в связи с появлением TBlock
        return this.meshes.add(new Particles_Clouds(this.gl, pos));
    }

    // setRain
    setRain(value) {
        if(value) {
            if(!this.rainTim) {
                this.rainTim = setInterval(() => {
                    let pos = this.player.pos;
                    this.rainDrop(new Vector(pos.x, pos.y + 20, pos.z));
                }, 25);
            }
        } else {
            if(this.rainTim) {
                clearInterval(this.rainTim);
                this.rainTim = null;
            }
        }
    }

    // drawPlayers
    drawPlayers(delta) {
        const {renderBackend, defaultShader} = this;
        defaultShader.bind();
        for(let [id, player] of this.world.players.list) {
            if(player.itsMe() && id != 'itsme') continue;
            if(player.username != Game.App.session.username) {
                player.draw(this, this.camPos, delta);
            }
        }
    }

    // drawMobs
    drawMobs(delta) {
        const {renderBackend, defaultShader} = this;
        defaultShader.bind();
        for(let [id, mob] of this.world.mobs.list) {
            mob.draw(this, this.camPos, delta);
        }
    }

    // drawDropItems
    drawDropItems(delta) {
        const {renderBackend, defaultShader} = this;
        defaultShader.bind();
        for(let [id, drop_item] of this.world.drop_items.list) {
            drop_item.draw(this, delta);
        }
    }

    /**
    * Check if the viewport is still the same size and update
    * the render configuration if required.
    */
    updateViewport() {
        let canvas = this.canvas;
        if (canvas.clientWidth !== this.viewportWidth ||
            canvas.clientHeight !== this.viewportHeight
        ) {
            // resize call _configure automatically but ONLY if dimension changed
            // _configure very slow!
            this.renderBackend.resize(
                window.innerWidth * self.devicePixelRatio | 0,
                window.innerHeight * self.devicePixelRatio | 0);
            this.viewportWidth = window.innerWidth | 0;
            this.viewportHeight = window.innerHeight | 0;

            // Update perspective projection based on new w/h ratio
            this.setPerspective(this.fov, this.min, this.max);
        }
    }

    // refresh...
    refresh() {
        this.world.chunkManager.refresh();
    }

    // Sets the properties of the perspective projection.
    setPerspective(fov, min, max) {
        //this.fov = fov;
        //this.min = min;
        //this.max = max;

        this.camera.width = this.renderBackend.size.width;
        this.camera.height = this.renderBackend.size.height;
        this.camera.fov = fov;
        this.camera.min = min;
        this.camera.max = max;
    }

    // Moves the camera to the specified orientation.
    // pos - Position in world coordinates.
    // ang - Pitch, yaw and roll.
    setCamera(player, pos, rotate) {
        const tmp = mat4.create();

        this.bobView(player, tmp);
        this.camera.set(pos, rotate, tmp);
        this.frustum.setFromProjectionMatrix(this.camera.viewProjMatrix, this.camera.pos);
    }

    // Original bobView
    bobView(player, viewMatrix, forDrop = false) {
        if(player && player.walking && !player.getFlying() && !player.in_water ) {
            let p_109140_ = player.walking_frame * 2 % 1;
            //
            let speed_mul = 1.0;
            let f = player.walkDist * speed_mul - player.walkDistO * speed_mul;
            let f1 = -(player.walkDist * speed_mul + f * p_109140_);
            let f2 = Mth.lerp(p_109140_, player.oBob, player.bob);
            //
            let zmul = Mth.sin(f1 * Math.PI) * f2 * 3.0;
            let xmul = Math.abs(Mth.cos(f1 * Math.PI - 0.2) * f2) * 5.0;
            let m = Math.PI / 180;
        
            if (!forDrop) {
                
                mat4.multiply(viewMatrix, viewMatrix, mat4.fromZRotation([], zmul * m));
                mat4.multiply(viewMatrix, viewMatrix, mat4.fromXRotation([], xmul * m));
                
                mat4.translate(viewMatrix, viewMatrix, [
                    Mth.sin(f1 * Math.PI) * f2 * 0.5,
                    0.0,
                    -Math.abs(Mth.cos(f1 * Math.PI) * f2),
                ]);
            } else {
                mat4.translate(viewMatrix, viewMatrix, [
                    Mth.sin(f1 * Math.PI) * f2 * 0.25,
                    -Math.abs(Mth.cos(f1 * Math.PI) * f2) * 1,
                    0.0,
                ]);
            }
            if(Math.sign(viewMatrix[1]) != Math.sign(this.step_side)) {
                this.step_side = viewMatrix[1];
                player.onStep(this.step_side);
            }
        }
    }

    // getVideoCardInfo...
    getVideoCardInfo() {
        if(this.videoCardInfoCache) {
            return this.videoCardInfoCache;
        }
        let gl = this.renderBackend.gl;
        if (!gl) {
            return {
                error: 'no webgl',
            };
        }
        const debugInfo = gl.getExtension('WEBGL_debug_renderer_info');
        let resp = null;
        if(debugInfo) {
            resp = {
                vendor: gl.getParameter(debugInfo.UNMASKED_VENDOR_WEBGL),
                renderer:  gl.getParameter(debugInfo.UNMASKED_RENDERER_WEBGL),
            };
        }
        resp = {
            error: 'no WEBGL_debug_renderer_info',
        };
        this.videoCardInfoCache = resp;
        return resp;
    }

    // updateFOV...
    updateFOV(delta, zoom, running) {
        const {FOV_NORMAL, FOV_WIDE, FOV_ZOOM, FOV_CHANGE_SPEED, NEAR_DISTANCE, RENDER_DISTANCE} = this.options;

        if(zoom) {
            if(this.fov > FOV_ZOOM) {
                let fov = Math.max(this.fov - FOV_CHANGE_SPEED * delta, FOV_ZOOM);
                this.setPerspective(fov, NEAR_DISTANCE, RENDER_DISTANCE);
            }
        } else {
            if(running) {
                if(this.fov < FOV_WIDE) {
                    let fov = Math.min(this.fov + FOV_CHANGE_SPEED * delta, FOV_WIDE);
                    this.setPerspective(fov, NEAR_DISTANCE, RENDER_DISTANCE);
                }
            } else if(this.fov < FOV_NORMAL) {
                let fov = Math.min(this.fov + FOV_CHANGE_SPEED * delta, FOV_NORMAL);
                this.setPerspective(fov, NEAR_DISTANCE, RENDER_DISTANCE);
            } else {
                if(this.fov > FOV_NORMAL) {
                    let fov = Math.max(this.fov - FOV_CHANGE_SPEED * delta, FOV_NORMAL);
                    this.setPerspective(fov, NEAR_DISTANCE, RENDER_DISTANCE);
                }
            }
        }
    }

    downloadScreenshot() {
        this.make_screenshot = true;
    }

    downloadInventoryImage() {
        Helpers.downloadImage(Resources.inventory.image, 'inventory.png');
    }

}
<|MERGE_RESOLUTION|>--- conflicted
+++ resolved
@@ -1,733 +1,685 @@
-"use strict";
-
-import {Helpers, NORMALS, Vector} from "./helpers.js";
-import {CHUNK_SIZE_X} from "./chunk.js";
-import rendererProvider from "./renders/rendererProvider.js";
-import {Mth} from "./helpers.js";
-import {Vox_Loader} from "./vox/loader.js";
-import {Vox_Mesh} from "./vox/mesh.js";
-import {FrustumProxy} from "./frustum.js";
-import {Resources} from "./resources.js";
-import {BLOCK} from "./blocks.js";
-import Particles_Block_Destroy from "./particles/block_destroy.js";
-import Particles_Block_Drop from "./particles/block_drop.js";
-import Particles_Raindrop from "./particles/raindrop.js";
-import Particles_Sun from "./particles/sun.js";
-import Particles_Clouds from "./particles/clouds.js";
-import {MeshManager} from "./mesh_manager.js";
-import { Camera } from "./camera.js";
-import { Particle_Hand } from "./particles/block_hand.js";
-import { InHandOverlay } from "./ui/inhand_overlay.js";
-
-const {mat4, quat, vec3} = glMatrix;
-
-/**
-* Renderer
-*
-* This class contains the code that takes care of visualising the
-* elements in the specified world.
-**/
-export const ZOOM_FACTOR    = 0.25;
-const BACKEND               = 'auto';
-const FOV_CHANGE_SPEED      = 150;
-const FOV_NORMAL            = 75;
-const FOV_WIDE              = FOV_NORMAL * 1.15;
-const FOV_ZOOM              = FOV_NORMAL * ZOOM_FACTOR;
-const NEAR_DISTANCE         = 2 / 16;
-const RENDER_DISTANCE       = 800;
-
-let settings = {
-    fogColor:               [118 / 255, 194 / 255, 255 / 255, 1], // [185 / 255, 210 / 255, 255 / 255, 1],
-    // fogColor:               [192 / 255, 216 / 255, 255 / 255, 1],
-    fogUnderWaterColor:     [55 / 255, 100 / 255, 230 / 255, 1],
-    fogAddColor:            [0, 0, 0, 0],
-    fogUnderWaterAddColor:  [55 / 255, 100 / 255, 230 / 255, 0.45],
-    fogDensity:             2.52 / 320,
-    fogDensityUnderWater:   0.1
-};
-
-let currentRenderState = {
-    fogColor:           [118 / 255, 194 / 255, 255 / 255, 1],
-    fogDensity:         0.02,
-    underWater:         false
-};
-
-// Creates a new renderer with the specified canvas as target.
-export class Renderer {
-
-    constructor(renderSurfaceId) {
-        this.canvas             = document.getElementById(renderSurfaceId);
-        this.canvas.renderer    = this;
-        this.testLightOn        = false;
-        this.sunDir             = [0.9593, 1.0293, 0.6293]; // [0.7, 1.0, 0.85];
-        this.frustum            = new FrustumProxy();
-        this.step_side          = 0;
-        this.clouds             = null;
-        this.rainTim            = null;
-        this.prevCamPos         = new Vector(0, 0, 0);
-        this.prevCamRotate      = new Vector(0, 0, 0);
-        this.frame              = 0;
-        this.renderBackend = rendererProvider.getRenderer(
-            this.canvas,
-            BACKEND, {
-                antialias: false,
-                depth: true,
-                premultipliedAlpha: false
-            });
-        this.meshes = new MeshManager();
-
-        this.camera = new Camera({
-            type: Camera.PERSP_CAMERA,
-            fov: FOV_NORMAL,
-            min: NEAR_DISTANCE,
-            max: RENDER_DISTANCE,
-            scale: 0.05, // ortho scale
-        });
-
-        this.inHandOverlay = null;
-    }
-
-    /**
-     * @deprecated Use camera valies direcly
-     */
-    get fov() {
-        return this.camera.fov;
-    }
-
-    /**
-     * @deprecated Use camera valies direcly
-     */
-    get max() {
-        return this.camera.max;
-    }
-
-    /**
-     * @deprecated Use camera valies direcly
-     */
-    get min() {
-        return this.camera.min;
-    }
-
-    get gl() {
-        return this.renderBackend.gl;
-    }
-
-    async init(world, settings) {
-        return new Promise(resolve => {
-            (async () => {
-                await this._init(world, settings, resolve);
-            })();
-        })
-    }
-
-    // todo
-    // GO TO PROMISE
-    async _init(world, settings, callback) {
-
-        this.setWorld(world);
-        const {renderBackend} = this;
-        await renderBackend.init();
-
-        this.skyBox             = null;
-        this.videoCardInfoCache = null;
-        this.options            = {FOV_NORMAL, FOV_WIDE, FOV_ZOOM, ZOOM_FACTOR, FOV_CHANGE_SPEED, NEAR_DISTANCE, RENDER_DISTANCE};
-
-        this.brightness         = 1;
-        renderBackend.resize(this.canvas.width, this.canvas.height);
-
-        // Init shaders for all resource packs
-        await BLOCK.resource_pack_manager.initShaders(renderBackend);
-        await BLOCK.resource_pack_manager.initTextures(renderBackend, settings);
-
-        this.globalUniforms = renderBackend.globalUniforms;
-
-        // Make materials for all shaders
-        for(let [_, rp] of BLOCK.resource_pack_manager.list) {
-            rp.shader.materials = {
-                regular: renderBackend.createMaterial({ cullFace: true, opaque: true, shader: rp.shader}),
-                doubleface: renderBackend.createMaterial({ cullFace: false, opaque: true, shader: rp.shader}),
-                transparent: renderBackend.createMaterial({ cullFace: true, opaque: false, shader: rp.shader}),
-                doubleface_transparent: renderBackend.createMaterial({ cullFace: false, opaque: false, shader: rp.shader}),
-                label: renderBackend.createMaterial({ cullFace: false, ignoreDepth: true, shader: rp.shader}),
-            }
-        }
-
-        // Prepare default resource pack shader
-        let rp                  = BLOCK.resource_pack_manager.get('default');
-
-        this.defaultShader      = rp.shader;
-
-        this.camera.renderType  = this.renderBackend.gl ? 'webgl' : 'webgpu';
-        this.camera.width       = this.viewportWidth;
-        this.camera.height      = this.viewportHeight;
-
-        // Create projection and view matrices
-        // we can use it directly from camera, but will be problems with reference in multicamera
-        this.projMatrix         = this.globalUniforms.projMatrix;
-        this.viewMatrix         = this.globalUniforms.viewMatrix;
-        this.camPos             = this.globalUniforms.camPos;
-
-        this.setPerspective(FOV_NORMAL, NEAR_DISTANCE, RENDER_DISTANCE);
-
-        if (renderBackend) {
-            // SkyBox
-            this.initSky();
-        }
-
-        // HUD
-        // Build main HUD
-        this.HUD = {
-            tick: 0,
-            bufRect: null,
-            draw: function() {
-                Game.hud.draw();
-            }
-        }
-
-        callback();
-
-        this.generatePrev();
-
-        /*
-        await import("./particles/block_drop.js").then(module => {
-            globalThis.Particles_Block_Drop = module.default;
-            this.generatePrev();
-        });*/
-        
-    }
-
-    generatePrev() {
-        const target = this.renderBackend.createRenderTarget({
-            width: 2048,
-            height: 2048,
-            depth: true
-        });
-        const ZERO = new Vector();
-        const GRID = 16;
-        const all_blocks = BLOCK.getAll();
-        const all_count = all_blocks.length;
-
-        let inventory_icon_id = 0;
-        let block = null;
-
-        const blocks =  Array.from({length: GRID * GRID}, (_, i) => {
-            try {
-                if(i >= all_count) {
-                    return null;
-                }
-                block = all_blocks[i];
-                if(!block.spawnable) {
-                    return null;
-                }
-                let drop = new Particles_Block_Drop(this.gl, null, [{id: block.id}], ZERO);
-                drop.block_material.inventory_icon_id = inventory_icon_id++;
-                return drop;
-            } catch(e) {
-                console.log('Error on', block.id, e);
-                return null;
-            }
-        }).filter(Boolean);
-        //
-        const camera = new Camera({
-            type: Camera.ORTHO_CAMERA,
-            max: 100,
-            min: 0.01,
-            fov: 60,
-            renderType: this.renderBackend.gl ? 'webgl' : 'webgpu',
-            width: GRID * 2, // block size is 2
-            height: GRID * 2,
-        });
-        //
-        const gu = this.globalUniforms;
-        //
-        const matrix_empty = mat4.create();
-        let scale = new Vector(0.8, 0.8, 0.8);
-        mat4.scale(matrix_empty, matrix_empty, scale.toArray());
-        //
-        const matrix = mat4.create();
-        mat4.rotateX(matrix, matrix, Math.PI / 6);
-        mat4.rotateZ(matrix, matrix, Math.PI + Math.PI / 4);
-        //
-        camera.set(new Vector(0, 0, -2), new Vector(0, 0, 0));
-        // larg for valid render results 
-        gu.testLightOn = true;
-        gu.brightness = true;
-        gu.fogColor = settings.fogColor;
-        gu.fogDensity = 100;
-        gu.chunkBlockDist = 100;
-        gu.resolution = [target.width, target.height];
-        gu.sunDir = this.sunDir;
-        camera.use(gu, true);
-        gu.update();
-        
-        this.renderBackend.setTarget(target);
-
-        blocks.forEach((block, i) => {
-            const pos = block.block_material.inventory_icon_id;
-            const x = -GRID + 1 + (pos % GRID) * 2;
-            const y = GRID - 1 - ((pos / GRID) | 0) * 2;
-            const draw_style = block.block_material.inventory_style
-                ? block.block_material.inventory_style 
-                : block.block_material.style;
-            
-            // use linera for inventory
-            block.material.texture.minFilter = 'linear';
-            block.material.texture.magFilter = 'linear';
-            
-
-            this.renderBackend.drawMesh(
-                block.buffer,
-                block.material,
-                new Vector(x, y, 0),
-                draw_style == 'extruder' ? matrix_empty : matrix
-            );
-
-            block.material.texture.minFilter = 'nearest';
-            block.material.texture.magFilter = 'nearest';
-
-        });
-
-        // render target to Image
-        target.toImage().then((image) => {
-            // Helpers.downloadImage(image, 'inventory.png');
-            Resources.inventory.image = image;
-        });
-
-        this.renderBackend.setTarget(null);
-
-        target.destroy();
-    }
-
-    initSky() {
-        return this.skyBox = this.renderBackend.createCubeMap({
-            code: Resources.codeSky,
-            uniforms: {
-                u_brightness: 1.0,
-                u_textureOn: true
-            },
-            sides: [
-                Resources.sky.posx,
-                Resources.sky.negx,
-                Resources.sky.posy,
-                Resources.sky.negy,
-                Resources.sky.posz,
-                Resources.sky.negz
-            ]
-        });
-    }
-
-    // Makes the renderer start tracking a new world and set up the chunk structure.
-    // world - The world object to operate on.
-    // chunkSize - X, Y and Z dimensions of each chunk, doesn't have to fit exactly inside the world.
-    setWorld(world) {
-        this.world = world;
-    }
-
-    setPlayer(player) {
-        this.player = player;
-    }
-
-    // setBrightness...
-    setBrightness(value) {
-        this.brightness = value;
-        let mult = Math.min(1, value * 2)
-        currentRenderState.fogColor = [
-            settings.fogColor[0] * (value * mult),
-            settings.fogColor[1] * (value * mult),
-            settings.fogColor[2] * (value * mult),
-            settings.fogColor[3]
-        ];
-    }
-
-    // toggleNight...
-    toggleNight() {
-        if(this.brightness == 1) {
-            this.setBrightness(0);
-        } else {
-            this.setBrightness(1);
-        }
-    }
-
-    // Render one frame of the world to the canvas.
-    draw(delta) {
-        this.frame++;
-        const { gl, shader, renderBackend } = this;
-        const { size } = renderBackend;
-
-        renderBackend.stat.drawcalls = 0;
-        renderBackend.stat.drawquads = 0;
-        let player = this.player;
-        currentRenderState.fogDensity   = settings.fogDensity;
-        currentRenderState.fogAddColor  = settings.fogAddColor;
-        this.updateViewport();
-        let fogColor = player.eyes_in_water ? settings.fogUnderWaterColor : currentRenderState.fogColor;
-        renderBackend.beginFrame(fogColor);
-
-        // apply camera state;
-        this.camera.use(renderBackend.globalUniforms, true);
-
-        // 1. Draw skybox
-        if(this.skyBox) {
-            if(this.skyBox.shader.uniforms) {
-                this.skyBox.shader.uniforms.u_textureOn.value = this.brightness == 1 && !player.eyes_in_water;
-                this.skyBox.shader.uniforms.u_brightness.value = this.brightness;
-            } else {
-                this.skyBox.shader.brightness = this.brightness;
-            }
-            this.skyBox.draw(this.camera.viewMatrix, this.camera.projMatrix, size.width, size.height);
-        }
-        // Clouds
-        if(!this.clouds) {
-            let pos = new Vector(player.pos);
-            pos.y = 128.1;
-            this.clouds = this.createClouds(pos);
-        }
-        //
-        if(this.frame % 3 == 0) {
-            this.world.chunkManager.rendered_chunks.fact = 0;
-            this.world.chunkManager.prepareRenderList(this);
-        }
-
-        //updating global uniforms
-        let gu                  = this.globalUniforms;
-        // In water
-        if(player.eyes_in_water) {
-            gu.fogColor         = fogColor;
-            gu.chunkBlockDist   = 8;
-            gu.fogAddColor      = settings.fogUnderWaterAddColor;
-            gu.brightness       = this.brightness;
-        } else {
-            gu.fogColor         = fogColor;
-            gu.chunkBlockDist   = player.state.chunk_render_dist * CHUNK_SIZE_X - CHUNK_SIZE_X * 2;
-            gu.fogAddColor      = currentRenderState.fogAddColor;
-            gu.brightness       = this.brightness;
-        }
-        //
-        gu.time                 = performance.now();
-        gu.fogDensity           = currentRenderState.fogDensity;
-        gu.resolution           = [size.width, size.height];
-        gu.testLightOn          = this.testLightOn;
-        gu.sunDir               = this.sunDir;
-        gu.update();
-
-        this.defaultShader.texture = BLOCK.resource_pack_manager.get('default').textures.get('default').texture;
-        this.defaultShader.bind(true);
-
-        for(let transparent of [false, true]) {
-            for(let [_, rp] of BLOCK.resource_pack_manager.list) {
-                // 2. Draw chunks
-                this.world.chunkManager.draw(this, rp, transparent);
-            }
-            if(!transparent) {
-                let shader = this.defaultShader;
-                // @todo Тут не должно быть этой проверки, но без нее зачастую падает, видимо текстура не успевает в какой-то момент прогрузиться
-                if (shader.texture) {
-                    shader.bind(true);
-                    // this.world.draw(this, delta);
-                    if(this.world.game_mode.isSurvival() || this.world.game_mode.isCreative()) {
-                        player.pickAt.draw();
-                    }
-                    // 3. Draw players and rain
-                    this.drawPlayers(delta);
-                    // 4. Draw mobs
-                    this.drawMobs(delta);
-                    // 5. Draw drop items
-                    this.drawDropItems(delta);
-                    // draw isolated meshes after without AO
-                    this.globalUniforms.brightness = Math.max(0.3, this.brightness);
-                    this.globalUniforms.update();
-                    this.meshes.draw(this, delta);
-                }
-            }
-        }
-
-        this.drawInhandItem(delta);
-
-        // 4. Draw HUD
-        if(this.HUD) {
-            this.HUD.draw();
-        }
-
-        if(this.make_screenshot) {
-            this.make_screenshot = false;
-            this.renderBackend.screenshot();
-        }
- 
-        renderBackend.endFrame();
-
-    }
-
-<<<<<<< HEAD
-    reconstructInHandItem() {
-    
-        if (!this.inHandChanged()) {
-            return;
-        }
-
-        if (this.inHandItem) {
-            this.inHandItem.destroy();
-            this.inHandItem = null;
-        }
-
-        if (!this.player.buildMaterial) {
-            return;
-        }
-
-        const block = BLOCK.BLOCK_BY_ID.get(this.player.buildMaterial.id);
-
-        if (block.spawnable) {
-            try {
-                this.inHandItem = new Particles_Block_Drop(this.gl, null, [block], Vector.ZERO);
-                this.inHandItemBroken = false;
-            } catch(e) {
-                this.inHandItemBroken = true;
-                console.log(e);
-                //
-            }
-        }
-    }
-
-    inHandChanged() {
-        const mat = this.player.buildMaterial;
-
-        if (!mat) {
-            return !!this.inHandItem;
-        }
-
-        const block = BLOCK.BLOCK_BY_ID.get(mat.id);
-
-        if (!this.inHandItem) {
-            return block.spawnable;
-        }
-
-        return block.spawnable && this.inHandItem.block.id !== block.id;
-    }
-
-=======
->>>>>>> 7d85db46
-    drawInhandItem(dt) {
-
-        if (!this.inHandOverlay) {
-            this.inHandOverlay = new InHandOverlay(this.player.state.skin, this);
-        }
-
-        this.inHandOverlay.draw(this, dt);
-
-        // we should reset camera state because a viewMatrix used for picking
-        this.camera.use(this.globalUniforms);
-    }
-
-    // destroyBlock
-    destroyBlock(block, pos, small) {
-        this.meshes.add(new Particles_Block_Destroy(this.gl, block, pos, small));
-    }
-
-    // rainDrop
-    rainDrop(pos) {
-        this.meshes.add(new Particles_Raindrop(this.gl, pos));
-    }
-
-    // createClouds
-    createClouds(pos) {
-        // @todo Переделать в связи с появлением TBlock
-        return this.meshes.add(new Particles_Clouds(this.gl, pos));
-    }
-
-    // setRain
-    setRain(value) {
-        if(value) {
-            if(!this.rainTim) {
-                this.rainTim = setInterval(() => {
-                    let pos = this.player.pos;
-                    this.rainDrop(new Vector(pos.x, pos.y + 20, pos.z));
-                }, 25);
-            }
-        } else {
-            if(this.rainTim) {
-                clearInterval(this.rainTim);
-                this.rainTim = null;
-            }
-        }
-    }
-
-    // drawPlayers
-    drawPlayers(delta) {
-        const {renderBackend, defaultShader} = this;
-        defaultShader.bind();
-        for(let [id, player] of this.world.players.list) {
-            if(player.itsMe() && id != 'itsme') continue;
-            if(player.username != Game.App.session.username) {
-                player.draw(this, this.camPos, delta);
-            }
-        }
-    }
-
-    // drawMobs
-    drawMobs(delta) {
-        const {renderBackend, defaultShader} = this;
-        defaultShader.bind();
-        for(let [id, mob] of this.world.mobs.list) {
-            mob.draw(this, this.camPos, delta);
-        }
-    }
-
-    // drawDropItems
-    drawDropItems(delta) {
-        const {renderBackend, defaultShader} = this;
-        defaultShader.bind();
-        for(let [id, drop_item] of this.world.drop_items.list) {
-            drop_item.draw(this, delta);
-        }
-    }
-
-    /**
-    * Check if the viewport is still the same size and update
-    * the render configuration if required.
-    */
-    updateViewport() {
-        let canvas = this.canvas;
-        if (canvas.clientWidth !== this.viewportWidth ||
-            canvas.clientHeight !== this.viewportHeight
-        ) {
-            // resize call _configure automatically but ONLY if dimension changed
-            // _configure very slow!
-            this.renderBackend.resize(
-                window.innerWidth * self.devicePixelRatio | 0,
-                window.innerHeight * self.devicePixelRatio | 0);
-            this.viewportWidth = window.innerWidth | 0;
-            this.viewportHeight = window.innerHeight | 0;
-
-            // Update perspective projection based on new w/h ratio
-            this.setPerspective(this.fov, this.min, this.max);
-        }
-    }
-
-    // refresh...
-    refresh() {
-        this.world.chunkManager.refresh();
-    }
-
-    // Sets the properties of the perspective projection.
-    setPerspective(fov, min, max) {
-        //this.fov = fov;
-        //this.min = min;
-        //this.max = max;
-
-        this.camera.width = this.renderBackend.size.width;
-        this.camera.height = this.renderBackend.size.height;
-        this.camera.fov = fov;
-        this.camera.min = min;
-        this.camera.max = max;
-    }
-
-    // Moves the camera to the specified orientation.
-    // pos - Position in world coordinates.
-    // ang - Pitch, yaw and roll.
-    setCamera(player, pos, rotate) {
-        const tmp = mat4.create();
-
-        this.bobView(player, tmp);
-        this.camera.set(pos, rotate, tmp);
-        this.frustum.setFromProjectionMatrix(this.camera.viewProjMatrix, this.camera.pos);
-    }
-
-    // Original bobView
-    bobView(player, viewMatrix, forDrop = false) {
-        if(player && player.walking && !player.getFlying() && !player.in_water ) {
-            let p_109140_ = player.walking_frame * 2 % 1;
-            //
-            let speed_mul = 1.0;
-            let f = player.walkDist * speed_mul - player.walkDistO * speed_mul;
-            let f1 = -(player.walkDist * speed_mul + f * p_109140_);
-            let f2 = Mth.lerp(p_109140_, player.oBob, player.bob);
-            //
-            let zmul = Mth.sin(f1 * Math.PI) * f2 * 3.0;
-            let xmul = Math.abs(Mth.cos(f1 * Math.PI - 0.2) * f2) * 5.0;
-            let m = Math.PI / 180;
-        
-            if (!forDrop) {
-                
-                mat4.multiply(viewMatrix, viewMatrix, mat4.fromZRotation([], zmul * m));
-                mat4.multiply(viewMatrix, viewMatrix, mat4.fromXRotation([], xmul * m));
-                
-                mat4.translate(viewMatrix, viewMatrix, [
-                    Mth.sin(f1 * Math.PI) * f2 * 0.5,
-                    0.0,
-                    -Math.abs(Mth.cos(f1 * Math.PI) * f2),
-                ]);
-            } else {
-                mat4.translate(viewMatrix, viewMatrix, [
-                    Mth.sin(f1 * Math.PI) * f2 * 0.25,
-                    -Math.abs(Mth.cos(f1 * Math.PI) * f2) * 1,
-                    0.0,
-                ]);
-            }
-            if(Math.sign(viewMatrix[1]) != Math.sign(this.step_side)) {
-                this.step_side = viewMatrix[1];
-                player.onStep(this.step_side);
-            }
-        }
-    }
-
-    // getVideoCardInfo...
-    getVideoCardInfo() {
-        if(this.videoCardInfoCache) {
-            return this.videoCardInfoCache;
-        }
-        let gl = this.renderBackend.gl;
-        if (!gl) {
-            return {
-                error: 'no webgl',
-            };
-        }
-        const debugInfo = gl.getExtension('WEBGL_debug_renderer_info');
-        let resp = null;
-        if(debugInfo) {
-            resp = {
-                vendor: gl.getParameter(debugInfo.UNMASKED_VENDOR_WEBGL),
-                renderer:  gl.getParameter(debugInfo.UNMASKED_RENDERER_WEBGL),
-            };
-        }
-        resp = {
-            error: 'no WEBGL_debug_renderer_info',
-        };
-        this.videoCardInfoCache = resp;
-        return resp;
-    }
-
-    // updateFOV...
-    updateFOV(delta, zoom, running) {
-        const {FOV_NORMAL, FOV_WIDE, FOV_ZOOM, FOV_CHANGE_SPEED, NEAR_DISTANCE, RENDER_DISTANCE} = this.options;
-
-        if(zoom) {
-            if(this.fov > FOV_ZOOM) {
-                let fov = Math.max(this.fov - FOV_CHANGE_SPEED * delta, FOV_ZOOM);
-                this.setPerspective(fov, NEAR_DISTANCE, RENDER_DISTANCE);
-            }
-        } else {
-            if(running) {
-                if(this.fov < FOV_WIDE) {
-                    let fov = Math.min(this.fov + FOV_CHANGE_SPEED * delta, FOV_WIDE);
-                    this.setPerspective(fov, NEAR_DISTANCE, RENDER_DISTANCE);
-                }
-            } else if(this.fov < FOV_NORMAL) {
-                let fov = Math.min(this.fov + FOV_CHANGE_SPEED * delta, FOV_NORMAL);
-                this.setPerspective(fov, NEAR_DISTANCE, RENDER_DISTANCE);
-            } else {
-                if(this.fov > FOV_NORMAL) {
-                    let fov = Math.max(this.fov - FOV_CHANGE_SPEED * delta, FOV_NORMAL);
-                    this.setPerspective(fov, NEAR_DISTANCE, RENDER_DISTANCE);
-                }
-            }
-        }
-    }
-
-    downloadScreenshot() {
-        this.make_screenshot = true;
-    }
-
-    downloadInventoryImage() {
-        Helpers.downloadImage(Resources.inventory.image, 'inventory.png');
-    }
-
-}
+"use strict";
+
+import {Helpers, NORMALS, Vector} from "./helpers.js";
+import {CHUNK_SIZE_X} from "./chunk.js";
+import rendererProvider from "./renders/rendererProvider.js";
+import {Mth} from "./helpers.js";
+import {Vox_Loader} from "./vox/loader.js";
+import {Vox_Mesh} from "./vox/mesh.js";
+import {FrustumProxy} from "./frustum.js";
+import {Resources} from "./resources.js";
+import {BLOCK} from "./blocks.js";
+import Particles_Block_Destroy from "./particles/block_destroy.js";
+import Particles_Block_Drop from "./particles/block_drop.js";
+import Particles_Raindrop from "./particles/raindrop.js";
+import Particles_Sun from "./particles/sun.js";
+import Particles_Clouds from "./particles/clouds.js";
+import {MeshManager} from "./mesh_manager.js";
+import { Camera } from "./camera.js";
+import { Particle_Hand } from "./particles/block_hand.js";
+import { InHandOverlay } from "./ui/inhand_overlay.js";
+
+const {mat4, quat, vec3} = glMatrix;
+
+/**
+* Renderer
+*
+* This class contains the code that takes care of visualising the
+* elements in the specified world.
+**/
+export const ZOOM_FACTOR    = 0.25;
+const BACKEND               = 'auto';
+const FOV_CHANGE_SPEED      = 150;
+const FOV_NORMAL            = 75;
+const FOV_WIDE              = FOV_NORMAL * 1.15;
+const FOV_ZOOM              = FOV_NORMAL * ZOOM_FACTOR;
+const NEAR_DISTANCE         = 2 / 16;
+const RENDER_DISTANCE       = 800;
+
+let settings = {
+    fogColor:               [118 / 255, 194 / 255, 255 / 255, 1], // [185 / 255, 210 / 255, 255 / 255, 1],
+    // fogColor:               [192 / 255, 216 / 255, 255 / 255, 1],
+    fogUnderWaterColor:     [55 / 255, 100 / 255, 230 / 255, 1],
+    fogAddColor:            [0, 0, 0, 0],
+    fogUnderWaterAddColor:  [55 / 255, 100 / 255, 230 / 255, 0.45],
+    fogDensity:             2.52 / 320,
+    fogDensityUnderWater:   0.1
+};
+
+let currentRenderState = {
+    fogColor:           [118 / 255, 194 / 255, 255 / 255, 1],
+    fogDensity:         0.02,
+    underWater:         false
+};
+
+// Creates a new renderer with the specified canvas as target.
+export class Renderer {
+
+    constructor(renderSurfaceId) {
+        this.canvas             = document.getElementById(renderSurfaceId);
+        this.canvas.renderer    = this;
+        this.testLightOn        = false;
+        this.sunDir             = [0.9593, 1.0293, 0.6293]; // [0.7, 1.0, 0.85];
+        this.frustum            = new FrustumProxy();
+        this.step_side          = 0;
+        this.clouds             = null;
+        this.rainTim            = null;
+        this.prevCamPos         = new Vector(0, 0, 0);
+        this.prevCamRotate      = new Vector(0, 0, 0);
+        this.frame              = 0;
+        this.renderBackend = rendererProvider.getRenderer(
+            this.canvas,
+            BACKEND, {
+                antialias: false,
+                depth: true,
+                premultipliedAlpha: false
+            });
+        this.meshes = new MeshManager();
+
+        this.camera = new Camera({
+            type: Camera.PERSP_CAMERA,
+            fov: FOV_NORMAL,
+            min: NEAR_DISTANCE,
+            max: RENDER_DISTANCE,
+            scale: 0.05, // ortho scale
+        });
+
+        this.inHandOverlay = null;
+    }
+
+    /**
+     * @deprecated Use camera valies direcly
+     */
+    get fov() {
+        return this.camera.fov;
+    }
+
+    /**
+     * @deprecated Use camera valies direcly
+     */
+    get max() {
+        return this.camera.max;
+    }
+
+    /**
+     * @deprecated Use camera valies direcly
+     */
+    get min() {
+        return this.camera.min;
+    }
+
+    get gl() {
+        return this.renderBackend.gl;
+    }
+
+    async init(world, settings) {
+        return new Promise(resolve => {
+            (async () => {
+                await this._init(world, settings, resolve);
+            })();
+        })
+    }
+
+    // todo
+    // GO TO PROMISE
+    async _init(world, settings, callback) {
+
+        this.setWorld(world);
+        const {renderBackend} = this;
+        await renderBackend.init();
+
+        this.skyBox             = null;
+        this.videoCardInfoCache = null;
+        this.options            = {FOV_NORMAL, FOV_WIDE, FOV_ZOOM, ZOOM_FACTOR, FOV_CHANGE_SPEED, NEAR_DISTANCE, RENDER_DISTANCE};
+
+        this.brightness         = 1;
+        renderBackend.resize(this.canvas.width, this.canvas.height);
+
+        // Init shaders for all resource packs
+        await BLOCK.resource_pack_manager.initShaders(renderBackend);
+        await BLOCK.resource_pack_manager.initTextures(renderBackend, settings);
+
+        this.globalUniforms = renderBackend.globalUniforms;
+
+        // Make materials for all shaders
+        for(let [_, rp] of BLOCK.resource_pack_manager.list) {
+            rp.shader.materials = {
+                regular: renderBackend.createMaterial({ cullFace: true, opaque: true, shader: rp.shader}),
+                doubleface: renderBackend.createMaterial({ cullFace: false, opaque: true, shader: rp.shader}),
+                transparent: renderBackend.createMaterial({ cullFace: true, opaque: false, shader: rp.shader}),
+                doubleface_transparent: renderBackend.createMaterial({ cullFace: false, opaque: false, shader: rp.shader}),
+                label: renderBackend.createMaterial({ cullFace: false, ignoreDepth: true, shader: rp.shader}),
+            }
+        }
+
+        // Prepare default resource pack shader
+        let rp                  = BLOCK.resource_pack_manager.get('default');
+
+        this.defaultShader      = rp.shader;
+
+        this.camera.renderType  = this.renderBackend.gl ? 'webgl' : 'webgpu';
+        this.camera.width       = this.viewportWidth;
+        this.camera.height      = this.viewportHeight;
+
+        // Create projection and view matrices
+        // we can use it directly from camera, but will be problems with reference in multicamera
+        this.projMatrix         = this.globalUniforms.projMatrix;
+        this.viewMatrix         = this.globalUniforms.viewMatrix;
+        this.camPos             = this.globalUniforms.camPos;
+
+        this.setPerspective(FOV_NORMAL, NEAR_DISTANCE, RENDER_DISTANCE);
+
+        if (renderBackend) {
+            // SkyBox
+            this.initSky();
+        }
+
+        // HUD
+        // Build main HUD
+        this.HUD = {
+            tick: 0,
+            bufRect: null,
+            draw: function() {
+                Game.hud.draw();
+            }
+        }
+
+        callback();
+
+        this.generatePrev();
+
+        /*
+        await import("./particles/block_drop.js").then(module => {
+            globalThis.Particles_Block_Drop = module.default;
+            this.generatePrev();
+        });*/
+        
+    }
+
+    generatePrev() {
+        const target = this.renderBackend.createRenderTarget({
+            width: 2048,
+            height: 2048,
+            depth: true
+        });
+        const ZERO = new Vector();
+        const GRID = 16;
+        const all_blocks = BLOCK.getAll();
+        const all_count = all_blocks.length;
+
+        let inventory_icon_id = 0;
+        let block = null;
+
+        const blocks =  Array.from({length: GRID * GRID}, (_, i) => {
+            try {
+                if(i >= all_count) {
+                    return null;
+                }
+                block = all_blocks[i];
+                if(!block.spawnable) {
+                    return null;
+                }
+                let drop = new Particles_Block_Drop(this.gl, null, [{id: block.id}], ZERO);
+                drop.block_material.inventory_icon_id = inventory_icon_id++;
+                return drop;
+            } catch(e) {
+                console.log('Error on', block.id, e);
+                return null;
+            }
+        }).filter(Boolean);
+        //
+        const camera = new Camera({
+            type: Camera.ORTHO_CAMERA,
+            max: 100,
+            min: 0.01,
+            fov: 60,
+            renderType: this.renderBackend.gl ? 'webgl' : 'webgpu',
+            width: GRID * 2, // block size is 2
+            height: GRID * 2,
+        });
+        //
+        const gu = this.globalUniforms;
+        //
+        const matrix_empty = mat4.create();
+        let scale = new Vector(0.8, 0.8, 0.8);
+        mat4.scale(matrix_empty, matrix_empty, scale.toArray());
+        //
+        const matrix = mat4.create();
+        mat4.rotateX(matrix, matrix, Math.PI / 6);
+        mat4.rotateZ(matrix, matrix, Math.PI + Math.PI / 4);
+        //
+        camera.set(new Vector(0, 0, -2), new Vector(0, 0, 0));
+        // larg for valid render results 
+        gu.testLightOn = true;
+        gu.brightness = true;
+        gu.fogColor = settings.fogColor;
+        gu.fogDensity = 100;
+        gu.chunkBlockDist = 100;
+        gu.resolution = [target.width, target.height];
+        gu.sunDir = this.sunDir;
+        camera.use(gu, true);
+        gu.update();
+        
+        this.renderBackend.setTarget(target);
+
+        blocks.forEach((block, i) => {
+            const pos = block.block_material.inventory_icon_id;
+            const x = -GRID + 1 + (pos % GRID) * 2;
+            const y = GRID - 1 - ((pos / GRID) | 0) * 2;
+            const draw_style = block.block_material.inventory_style
+                ? block.block_material.inventory_style 
+                : block.block_material.style;
+            
+            // use linera for inventory
+            block.material.texture.minFilter = 'linear';
+            block.material.texture.magFilter = 'linear';
+            
+
+            this.renderBackend.drawMesh(
+                block.buffer,
+                block.material,
+                new Vector(x, y, 0),
+                draw_style == 'extruder' ? matrix_empty : matrix
+            );
+
+            block.material.texture.minFilter = 'nearest';
+            block.material.texture.magFilter = 'nearest';
+
+        });
+
+        // render target to Image
+        target.toImage().then((image) => {
+            // Helpers.downloadImage(image, 'inventory.png');
+            Resources.inventory.image = image;
+        });
+
+        this.renderBackend.setTarget(null);
+
+        target.destroy();
+    }
+
+    initSky() {
+        return this.skyBox = this.renderBackend.createCubeMap({
+            code: Resources.codeSky,
+            uniforms: {
+                u_brightness: 1.0,
+                u_textureOn: true
+            },
+            sides: [
+                Resources.sky.posx,
+                Resources.sky.negx,
+                Resources.sky.posy,
+                Resources.sky.negy,
+                Resources.sky.posz,
+                Resources.sky.negz
+            ]
+        });
+    }
+
+    // Makes the renderer start tracking a new world and set up the chunk structure.
+    // world - The world object to operate on.
+    // chunkSize - X, Y and Z dimensions of each chunk, doesn't have to fit exactly inside the world.
+    setWorld(world) {
+        this.world = world;
+    }
+
+    setPlayer(player) {
+        this.player = player;
+    }
+
+    // setBrightness...
+    setBrightness(value) {
+        this.brightness = value;
+        let mult = Math.min(1, value * 2)
+        currentRenderState.fogColor = [
+            settings.fogColor[0] * (value * mult),
+            settings.fogColor[1] * (value * mult),
+            settings.fogColor[2] * (value * mult),
+            settings.fogColor[3]
+        ];
+    }
+
+    // toggleNight...
+    toggleNight() {
+        if(this.brightness == 1) {
+            this.setBrightness(0);
+        } else {
+            this.setBrightness(1);
+        }
+    }
+
+    // Render one frame of the world to the canvas.
+    draw(delta) {
+        this.frame++;
+        const { gl, shader, renderBackend } = this;
+        const { size } = renderBackend;
+
+        renderBackend.stat.drawcalls = 0;
+        renderBackend.stat.drawquads = 0;
+        let player = this.player;
+        currentRenderState.fogDensity   = settings.fogDensity;
+        currentRenderState.fogAddColor  = settings.fogAddColor;
+        this.updateViewport();
+        let fogColor = player.eyes_in_water ? settings.fogUnderWaterColor : currentRenderState.fogColor;
+        renderBackend.beginFrame(fogColor);
+
+        // apply camera state;
+        this.camera.use(renderBackend.globalUniforms, true);
+
+        // 1. Draw skybox
+        if(this.skyBox) {
+            if(this.skyBox.shader.uniforms) {
+                this.skyBox.shader.uniforms.u_textureOn.value = this.brightness == 1 && !player.eyes_in_water;
+                this.skyBox.shader.uniforms.u_brightness.value = this.brightness;
+            } else {
+                this.skyBox.shader.brightness = this.brightness;
+            }
+            this.skyBox.draw(this.camera.viewMatrix, this.camera.projMatrix, size.width, size.height);
+        }
+        // Clouds
+        if(!this.clouds) {
+            let pos = new Vector(player.pos);
+            pos.y = 128.1;
+            this.clouds = this.createClouds(pos);
+        }
+        //
+        if(this.frame % 3 == 0) {
+            this.world.chunkManager.rendered_chunks.fact = 0;
+            this.world.chunkManager.prepareRenderList(this);
+        }
+
+        //updating global uniforms
+        let gu                  = this.globalUniforms;
+        // In water
+        if(player.eyes_in_water) {
+            gu.fogColor         = fogColor;
+            gu.chunkBlockDist   = 8;
+            gu.fogAddColor      = settings.fogUnderWaterAddColor;
+            gu.brightness       = this.brightness;
+        } else {
+            gu.fogColor         = fogColor;
+            gu.chunkBlockDist   = player.state.chunk_render_dist * CHUNK_SIZE_X - CHUNK_SIZE_X * 2;
+            gu.fogAddColor      = currentRenderState.fogAddColor;
+            gu.brightness       = this.brightness;
+        }
+        //
+        gu.time                 = performance.now();
+        gu.fogDensity           = currentRenderState.fogDensity;
+        gu.resolution           = [size.width, size.height];
+        gu.testLightOn          = this.testLightOn;
+        gu.sunDir               = this.sunDir;
+        gu.update();
+
+        this.defaultShader.texture = BLOCK.resource_pack_manager.get('default').textures.get('default').texture;
+        this.defaultShader.bind(true);
+
+        for(let transparent of [false, true]) {
+            for(let [_, rp] of BLOCK.resource_pack_manager.list) {
+                // 2. Draw chunks
+                this.world.chunkManager.draw(this, rp, transparent);
+            }
+            if(!transparent) {
+                let shader = this.defaultShader;
+                // @todo Тут не должно быть этой проверки, но без нее зачастую падает, видимо текстура не успевает в какой-то момент прогрузиться
+                if (shader.texture) {
+                    shader.bind(true);
+                    // this.world.draw(this, delta);
+                    if(this.world.game_mode.isSurvival() || this.world.game_mode.isCreative()) {
+                        player.pickAt.draw();
+                    }
+                    // 3. Draw players and rain
+                    this.drawPlayers(delta);
+                    // 4. Draw mobs
+                    this.drawMobs(delta);
+                    // 5. Draw drop items
+                    this.drawDropItems(delta);
+                    // draw isolated meshes after without AO
+                    this.globalUniforms.brightness = Math.max(0.3, this.brightness);
+                    this.globalUniforms.update();
+                    this.meshes.draw(this, delta);
+                }
+            }
+        }
+
+        this.drawInhandItem(delta);
+
+        // 4. Draw HUD
+        if(this.HUD) {
+            this.HUD.draw();
+        }
+
+        if(this.make_screenshot) {
+            this.make_screenshot = false;
+            this.renderBackend.screenshot();
+        }
+ 
+        renderBackend.endFrame();
+
+    }
+
+    drawInhandItem(dt) {
+
+        if (!this.inHandOverlay) {
+            this.inHandOverlay = new InHandOverlay(this.player.state.skin, this);
+        }
+
+        this.inHandOverlay.draw(this, dt);
+
+        // we should reset camera state because a viewMatrix used for picking
+        this.camera.use(this.globalUniforms);
+    }
+
+    // destroyBlock
+    destroyBlock(block, pos, small) {
+        this.meshes.add(new Particles_Block_Destroy(this.gl, block, pos, small));
+    }
+
+    // rainDrop
+    rainDrop(pos) {
+        this.meshes.add(new Particles_Raindrop(this.gl, pos));
+    }
+
+    // createClouds
+    createClouds(pos) {
+        // @todo Переделать в связи с появлением TBlock
+        return this.meshes.add(new Particles_Clouds(this.gl, pos));
+    }
+
+    // setRain
+    setRain(value) {
+        if(value) {
+            if(!this.rainTim) {
+                this.rainTim = setInterval(() => {
+                    let pos = this.player.pos;
+                    this.rainDrop(new Vector(pos.x, pos.y + 20, pos.z));
+                }, 25);
+            }
+        } else {
+            if(this.rainTim) {
+                clearInterval(this.rainTim);
+                this.rainTim = null;
+            }
+        }
+    }
+
+    // drawPlayers
+    drawPlayers(delta) {
+        const {renderBackend, defaultShader} = this;
+        defaultShader.bind();
+        for(let [id, player] of this.world.players.list) {
+            if(player.itsMe() && id != 'itsme') continue;
+            if(player.username != Game.App.session.username) {
+                player.draw(this, this.camPos, delta);
+            }
+        }
+    }
+
+    // drawMobs
+    drawMobs(delta) {
+        const {renderBackend, defaultShader} = this;
+        defaultShader.bind();
+        for(let [id, mob] of this.world.mobs.list) {
+            mob.draw(this, this.camPos, delta);
+        }
+    }
+
+    // drawDropItems
+    drawDropItems(delta) {
+        const {renderBackend, defaultShader} = this;
+        defaultShader.bind();
+        for(let [id, drop_item] of this.world.drop_items.list) {
+            drop_item.draw(this, delta);
+        }
+    }
+
+    /**
+    * Check if the viewport is still the same size and update
+    * the render configuration if required.
+    */
+    updateViewport() {
+        let canvas = this.canvas;
+        if (canvas.clientWidth !== this.viewportWidth ||
+            canvas.clientHeight !== this.viewportHeight
+        ) {
+            // resize call _configure automatically but ONLY if dimension changed
+            // _configure very slow!
+            this.renderBackend.resize(
+                window.innerWidth * self.devicePixelRatio | 0,
+                window.innerHeight * self.devicePixelRatio | 0);
+            this.viewportWidth = window.innerWidth | 0;
+            this.viewportHeight = window.innerHeight | 0;
+
+            // Update perspective projection based on new w/h ratio
+            this.setPerspective(this.fov, this.min, this.max);
+        }
+    }
+
+    // refresh...
+    refresh() {
+        this.world.chunkManager.refresh();
+    }
+
+    // Sets the properties of the perspective projection.
+    setPerspective(fov, min, max) {
+        //this.fov = fov;
+        //this.min = min;
+        //this.max = max;
+
+        this.camera.width = this.renderBackend.size.width;
+        this.camera.height = this.renderBackend.size.height;
+        this.camera.fov = fov;
+        this.camera.min = min;
+        this.camera.max = max;
+    }
+
+    // Moves the camera to the specified orientation.
+    // pos - Position in world coordinates.
+    // ang - Pitch, yaw and roll.
+    setCamera(player, pos, rotate) {
+        const tmp = mat4.create();
+
+        this.bobView(player, tmp);
+        this.camera.set(pos, rotate, tmp);
+        this.frustum.setFromProjectionMatrix(this.camera.viewProjMatrix, this.camera.pos);
+    }
+
+    // Original bobView
+    bobView(player, viewMatrix, forDrop = false) {
+        if(player && player.walking && !player.getFlying() && !player.in_water ) {
+            let p_109140_ = player.walking_frame * 2 % 1;
+            //
+            let speed_mul = 1.0;
+            let f = player.walkDist * speed_mul - player.walkDistO * speed_mul;
+            let f1 = -(player.walkDist * speed_mul + f * p_109140_);
+            let f2 = Mth.lerp(p_109140_, player.oBob, player.bob);
+            //
+            let zmul = Mth.sin(f1 * Math.PI) * f2 * 3.0;
+            let xmul = Math.abs(Mth.cos(f1 * Math.PI - 0.2) * f2) * 5.0;
+            let m = Math.PI / 180;
+        
+            if (!forDrop) {
+                
+                mat4.multiply(viewMatrix, viewMatrix, mat4.fromZRotation([], zmul * m));
+                mat4.multiply(viewMatrix, viewMatrix, mat4.fromXRotation([], xmul * m));
+                
+                mat4.translate(viewMatrix, viewMatrix, [
+                    Mth.sin(f1 * Math.PI) * f2 * 0.5,
+                    0.0,
+                    -Math.abs(Mth.cos(f1 * Math.PI) * f2),
+                ]);
+            } else {
+                mat4.translate(viewMatrix, viewMatrix, [
+                    Mth.sin(f1 * Math.PI) * f2 * 0.25,
+                    -Math.abs(Mth.cos(f1 * Math.PI) * f2) * 1,
+                    0.0,
+                ]);
+            }
+            if(Math.sign(viewMatrix[1]) != Math.sign(this.step_side)) {
+                this.step_side = viewMatrix[1];
+                player.onStep(this.step_side);
+            }
+        }
+    }
+
+    // getVideoCardInfo...
+    getVideoCardInfo() {
+        if(this.videoCardInfoCache) {
+            return this.videoCardInfoCache;
+        }
+        let gl = this.renderBackend.gl;
+        if (!gl) {
+            return {
+                error: 'no webgl',
+            };
+        }
+        const debugInfo = gl.getExtension('WEBGL_debug_renderer_info');
+        let resp = null;
+        if(debugInfo) {
+            resp = {
+                vendor: gl.getParameter(debugInfo.UNMASKED_VENDOR_WEBGL),
+                renderer:  gl.getParameter(debugInfo.UNMASKED_RENDERER_WEBGL),
+            };
+        }
+        resp = {
+            error: 'no WEBGL_debug_renderer_info',
+        };
+        this.videoCardInfoCache = resp;
+        return resp;
+    }
+
+    // updateFOV...
+    updateFOV(delta, zoom, running) {
+        const {FOV_NORMAL, FOV_WIDE, FOV_ZOOM, FOV_CHANGE_SPEED, NEAR_DISTANCE, RENDER_DISTANCE} = this.options;
+
+        if(zoom) {
+            if(this.fov > FOV_ZOOM) {
+                let fov = Math.max(this.fov - FOV_CHANGE_SPEED * delta, FOV_ZOOM);
+                this.setPerspective(fov, NEAR_DISTANCE, RENDER_DISTANCE);
+            }
+        } else {
+            if(running) {
+                if(this.fov < FOV_WIDE) {
+                    let fov = Math.min(this.fov + FOV_CHANGE_SPEED * delta, FOV_WIDE);
+                    this.setPerspective(fov, NEAR_DISTANCE, RENDER_DISTANCE);
+                }
+            } else if(this.fov < FOV_NORMAL) {
+                let fov = Math.min(this.fov + FOV_CHANGE_SPEED * delta, FOV_NORMAL);
+                this.setPerspective(fov, NEAR_DISTANCE, RENDER_DISTANCE);
+            } else {
+                if(this.fov > FOV_NORMAL) {
+                    let fov = Math.max(this.fov - FOV_CHANGE_SPEED * delta, FOV_NORMAL);
+                    this.setPerspective(fov, NEAR_DISTANCE, RENDER_DISTANCE);
+                }
+            }
+        }
+    }
+
+    downloadScreenshot() {
+        this.make_screenshot = true;
+    }
+
+    downloadInventoryImage() {
+        Helpers.downloadImage(Resources.inventory.image, 'inventory.png');
+    }
+
+}