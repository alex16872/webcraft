<<<<<<< HEAD
import {CraftTable, InventoryWindow, ChestWindow, CreativeInventoryWindow, FurnaceWindow} from "./window/index.js";
=======
import {CraftTable, InventoryWindow, ChestWindow, CreativeInventoryWindow, EditSignWindow} from "./window/index.js";
>>>>>>> e24a36ef
import {Vector, Helpers} from "./helpers.js";
import {RecipeManager} from "./recipes.js";
import {BLOCK} from "./blocks.js";
import {Resources} from "./resources.js";
import { PlayerInventory } from "./player_inventory.js";

// Player inventory
export class Inventory extends PlayerInventory {

    constructor(player, hud) {
        super(null, {current: {index: 0, index2: -1}, items: []});
        this.player         = player;
        this.hud            = hud;
        for(let i = 0; i < this.max_count; i++) {
            this.items.push(null);
        }
        //
        this.select(this.current.index);
        // Recipe manager
        this.recipes = new RecipeManager(true);
    }

    setState(inventory_state) {
        this.current = inventory_state.current;
        this.items = inventory_state.items;
        for(const item of this.items) {
            if(item && 'id' in item) {
                item.name = BLOCK.fromId(item.id).name;
            }
        }
        this.refresh(false);
    }

    get inventory_window() {
        return Game.hud.wm.getWindow('frmInventory');
    }

    // Open window
    open() {
        if(this.player.game_mode.isCreative()) {
            Game.hud.wm.getWindow('frmCreativeInventory').toggleVisibility();
        } else {
            Game.hud.wm.getWindow('frmInventory').toggleVisibility();
        }
    }

    // Refresh
    refresh(changed) {
        if(this.hud) {
            this.hud.refresh();
            try {
                let frmRecipe = Game.hud.wm.getWindow('frmRecipe');
                frmRecipe.paginator.update();
            } catch(e) {
                // do nothing
            }
        }
        return true;
    }

    // drawHUD
    drawHUD(hud) {
        if(!this.inventory_image) {
            return this.initUI();
        }
        if(!this.current.index) {
            this.current.index = 0;
        }
        hud.wm.centerChild();
    }

    // drawHotbar
    drawHotbar(hud, cell_size, pos, zoom) {
        if(!this.inventory_image) {
            return this.initUI();
        }
        hud.ctx.imageSmoothingEnabled = false;
        // 1. that.inventory_image
        // 2. inventory_selector
        // img,sx,sy,swidth,sheight,x,y,width,height
        const hud_pos = new Vector(pos.x, pos.y, 0);
        const DEST_SIZE = 64 * zoom;
        // style
        hud.ctx.font            = Math.round(18 * zoom) + 'px ' + UI_FONT;
        hud.ctx.textAlign       = 'right';
        hud.ctx.textBaseline    = 'bottom';
        for(const k in this.items) {
            const item = this.items[k];
            if(k >= this.hotbar_count) {
                break;
            }
            if(item) {
                if(!('id' in item)) {
                    console.error(item);
                }
                let mat = BLOCK.fromId(item.id);
                const icon = BLOCK.getInventoryIconPos(
                    mat.inventory_icon_id,
                    this.inventory_image.width,
                    this.inventory_image.width / 16
                );
                hud.ctx.drawImage(
                    this.inventory_image,
                    icon.x,
                    icon.y,
                    icon.width,
                    icon.height,
                    hud_pos.x + cell_size / 2 - 49 * zoom / 2 - 4 * zoom,
                    hud_pos.y + cell_size / 2 - 48 * zoom / 2 - 2 * zoom,
                    DEST_SIZE,
                    DEST_SIZE
                    );
                // Draw instrument life
                if(mat.item?.instrument_id && item.power < mat.power) {
                    const power_normal = item.power / mat.power;
                    let cx = hud_pos.x + 14 * zoom;
                    let cy = hud_pos.y + 14 * zoom;
                    let cw = 40 * zoom;
                    let ch = 43 * zoom;
                    hud.ctx.fillStyle = '#000000ff';
                    hud.ctx.fillRect(cx, cy + ch - 8 * zoom, cw, 8 * zoom);
                    //
                    let rgb = Helpers.getColorForPercentage(power_normal);
                    hud.ctx.fillStyle = rgb.toCSS();
                    hud.ctx.fillRect(cx, cy + ch - 8 * zoom, cw * power_normal | 0, 4 * zoom);
                }
                // Draw label
                let label = item.count > 1 ? item.count : null;
                let shift_y = 0;
                if(this.current.index == k) {
                    if(!label && 'power' in item) {
                        label = Math.round(item.power * 100) / 100;
                        shift_y = -10;
                    }
                }
                if(label) {
                    hud.ctx.textBaseline = 'bottom';
                    hud.ctx.font = Math.round(18 * zoom) + 'px ' + UI_FONT;
                    hud.ctx.fillStyle = '#000000ff';
                    hud.ctx.fillText(label, hud_pos.x + cell_size - 5 * zoom, hud_pos.y + cell_size + shift_y * (zoom / 2));
                    hud.ctx.fillStyle = '#ffffffff';
                    hud.ctx.fillText(label, hud_pos.x + cell_size - 5 * zoom, hud_pos.y + cell_size + (shift_y - 2) * (zoom / 2));
                }
            }
            hud_pos.x += cell_size;
        }
    }

    // initUI...
    initUI() {
        this.inventory_image = Resources.inventory.image;
        this.hud.add(this, 0);
        // CraftTable
        this.ct = new CraftTable(this.recipes, 0, 0, 352, 332, 'frmCraft', null, null, this);
        this.ct.visible = false;
        this.hud.wm.add(this.ct);
        // Inventory window
        this.frmInventory = new InventoryWindow(this.recipes, 10, 10, 352, 332, 'frmInventory', null, null, this);
        this.hud.wm.add(this.frmInventory);
        // Creative Inventory window
        this.frmCreativeInventory = new CreativeInventoryWindow(10, 10, 390, 416, 'frmCreativeInventory', null, null, this);
        this.hud.wm.add(this.frmCreativeInventory);
        // Chest window
        this.frmChest = new ChestWindow(10, 10, 352, 332, 'frmChest', null, null, this);
        this.hud.wm.add(this.frmChest);
<<<<<<< HEAD
        // Furnace window
        this.frmFurnace = new FurnaceWindow(10, 10, 352, 332, 'frmFurnace', null, null, this);
        this.hud.wm.add(this.frmFurnace);
=======
        // Edit sign
        this.frmEditSign = new EditSignWindow(10, 10, 236, 192, 'frmEditSign', null, null, this);
        this.hud.wm.add(this.frmEditSign);
>>>>>>> e24a36ef
    }

}<|MERGE_RESOLUTION|>--- conflicted
+++ resolved
@@ -1,182 +1,175 @@
-<<<<<<< HEAD
-import {CraftTable, InventoryWindow, ChestWindow, CreativeInventoryWindow, FurnaceWindow} from "./window/index.js";
-=======
-import {CraftTable, InventoryWindow, ChestWindow, CreativeInventoryWindow, EditSignWindow} from "./window/index.js";
->>>>>>> e24a36ef
-import {Vector, Helpers} from "./helpers.js";
-import {RecipeManager} from "./recipes.js";
-import {BLOCK} from "./blocks.js";
-import {Resources} from "./resources.js";
-import { PlayerInventory } from "./player_inventory.js";
-
-// Player inventory
-export class Inventory extends PlayerInventory {
-
-    constructor(player, hud) {
-        super(null, {current: {index: 0, index2: -1}, items: []});
-        this.player         = player;
-        this.hud            = hud;
-        for(let i = 0; i < this.max_count; i++) {
-            this.items.push(null);
-        }
-        //
-        this.select(this.current.index);
-        // Recipe manager
-        this.recipes = new RecipeManager(true);
-    }
-
-    setState(inventory_state) {
-        this.current = inventory_state.current;
-        this.items = inventory_state.items;
-        for(const item of this.items) {
-            if(item && 'id' in item) {
-                item.name = BLOCK.fromId(item.id).name;
-            }
-        }
-        this.refresh(false);
-    }
-
-    get inventory_window() {
-        return Game.hud.wm.getWindow('frmInventory');
-    }
-
-    // Open window
-    open() {
-        if(this.player.game_mode.isCreative()) {
-            Game.hud.wm.getWindow('frmCreativeInventory').toggleVisibility();
-        } else {
-            Game.hud.wm.getWindow('frmInventory').toggleVisibility();
-        }
-    }
-
-    // Refresh
-    refresh(changed) {
-        if(this.hud) {
-            this.hud.refresh();
-            try {
-                let frmRecipe = Game.hud.wm.getWindow('frmRecipe');
-                frmRecipe.paginator.update();
-            } catch(e) {
-                // do nothing
-            }
-        }
-        return true;
-    }
-
-    // drawHUD
-    drawHUD(hud) {
-        if(!this.inventory_image) {
-            return this.initUI();
-        }
-        if(!this.current.index) {
-            this.current.index = 0;
-        }
-        hud.wm.centerChild();
-    }
-
-    // drawHotbar
-    drawHotbar(hud, cell_size, pos, zoom) {
-        if(!this.inventory_image) {
-            return this.initUI();
-        }
-        hud.ctx.imageSmoothingEnabled = false;
-        // 1. that.inventory_image
-        // 2. inventory_selector
-        // img,sx,sy,swidth,sheight,x,y,width,height
-        const hud_pos = new Vector(pos.x, pos.y, 0);
-        const DEST_SIZE = 64 * zoom;
-        // style
-        hud.ctx.font            = Math.round(18 * zoom) + 'px ' + UI_FONT;
-        hud.ctx.textAlign       = 'right';
-        hud.ctx.textBaseline    = 'bottom';
-        for(const k in this.items) {
-            const item = this.items[k];
-            if(k >= this.hotbar_count) {
-                break;
-            }
-            if(item) {
-                if(!('id' in item)) {
-                    console.error(item);
-                }
-                let mat = BLOCK.fromId(item.id);
-                const icon = BLOCK.getInventoryIconPos(
-                    mat.inventory_icon_id,
-                    this.inventory_image.width,
-                    this.inventory_image.width / 16
-                );
-                hud.ctx.drawImage(
-                    this.inventory_image,
-                    icon.x,
-                    icon.y,
-                    icon.width,
-                    icon.height,
-                    hud_pos.x + cell_size / 2 - 49 * zoom / 2 - 4 * zoom,
-                    hud_pos.y + cell_size / 2 - 48 * zoom / 2 - 2 * zoom,
-                    DEST_SIZE,
-                    DEST_SIZE
-                    );
-                // Draw instrument life
-                if(mat.item?.instrument_id && item.power < mat.power) {
-                    const power_normal = item.power / mat.power;
-                    let cx = hud_pos.x + 14 * zoom;
-                    let cy = hud_pos.y + 14 * zoom;
-                    let cw = 40 * zoom;
-                    let ch = 43 * zoom;
-                    hud.ctx.fillStyle = '#000000ff';
-                    hud.ctx.fillRect(cx, cy + ch - 8 * zoom, cw, 8 * zoom);
-                    //
-                    let rgb = Helpers.getColorForPercentage(power_normal);
-                    hud.ctx.fillStyle = rgb.toCSS();
-                    hud.ctx.fillRect(cx, cy + ch - 8 * zoom, cw * power_normal | 0, 4 * zoom);
-                }
-                // Draw label
-                let label = item.count > 1 ? item.count : null;
-                let shift_y = 0;
-                if(this.current.index == k) {
-                    if(!label && 'power' in item) {
-                        label = Math.round(item.power * 100) / 100;
-                        shift_y = -10;
-                    }
-                }
-                if(label) {
-                    hud.ctx.textBaseline = 'bottom';
-                    hud.ctx.font = Math.round(18 * zoom) + 'px ' + UI_FONT;
-                    hud.ctx.fillStyle = '#000000ff';
-                    hud.ctx.fillText(label, hud_pos.x + cell_size - 5 * zoom, hud_pos.y + cell_size + shift_y * (zoom / 2));
-                    hud.ctx.fillStyle = '#ffffffff';
-                    hud.ctx.fillText(label, hud_pos.x + cell_size - 5 * zoom, hud_pos.y + cell_size + (shift_y - 2) * (zoom / 2));
-                }
-            }
-            hud_pos.x += cell_size;
-        }
-    }
-
-    // initUI...
-    initUI() {
-        this.inventory_image = Resources.inventory.image;
-        this.hud.add(this, 0);
-        // CraftTable
-        this.ct = new CraftTable(this.recipes, 0, 0, 352, 332, 'frmCraft', null, null, this);
-        this.ct.visible = false;
-        this.hud.wm.add(this.ct);
-        // Inventory window
-        this.frmInventory = new InventoryWindow(this.recipes, 10, 10, 352, 332, 'frmInventory', null, null, this);
-        this.hud.wm.add(this.frmInventory);
-        // Creative Inventory window
-        this.frmCreativeInventory = new CreativeInventoryWindow(10, 10, 390, 416, 'frmCreativeInventory', null, null, this);
-        this.hud.wm.add(this.frmCreativeInventory);
-        // Chest window
-        this.frmChest = new ChestWindow(10, 10, 352, 332, 'frmChest', null, null, this);
-        this.hud.wm.add(this.frmChest);
-<<<<<<< HEAD
-        // Furnace window
-        this.frmFurnace = new FurnaceWindow(10, 10, 352, 332, 'frmFurnace', null, null, this);
-        this.hud.wm.add(this.frmFurnace);
-=======
-        // Edit sign
-        this.frmEditSign = new EditSignWindow(10, 10, 236, 192, 'frmEditSign', null, null, this);
-        this.hud.wm.add(this.frmEditSign);
->>>>>>> e24a36ef
-    }
-
+import {CraftTable, InventoryWindow, ChestWindow, CreativeInventoryWindow, EditSignWindow, FurnaceWindow} from "./window/index.js";
+import {Vector, Helpers} from "./helpers.js";
+import {RecipeManager} from "./recipes.js";
+import {BLOCK} from "./blocks.js";
+import {Resources} from "./resources.js";
+import { PlayerInventory } from "./player_inventory.js";
+
+// Player inventory
+export class Inventory extends PlayerInventory {
+
+    constructor(player, hud) {
+        super(null, {current: {index: 0, index2: -1}, items: []});
+        this.player         = player;
+        this.hud            = hud;
+        for(let i = 0; i < this.max_count; i++) {
+            this.items.push(null);
+        }
+        //
+        this.select(this.current.index);
+        // Recipe manager
+        this.recipes = new RecipeManager(true);
+    }
+
+    setState(inventory_state) {
+        this.current = inventory_state.current;
+        this.items = inventory_state.items;
+        for(const item of this.items) {
+            if(item && 'id' in item) {
+                item.name = BLOCK.fromId(item.id).name;
+            }
+        }
+        this.refresh(false);
+    }
+
+    get inventory_window() {
+        return Game.hud.wm.getWindow('frmInventory');
+    }
+
+    // Open window
+    open() {
+        if(this.player.game_mode.isCreative()) {
+            Game.hud.wm.getWindow('frmCreativeInventory').toggleVisibility();
+        } else {
+            Game.hud.wm.getWindow('frmInventory').toggleVisibility();
+        }
+    }
+
+    // Refresh
+    refresh(changed) {
+        if(this.hud) {
+            this.hud.refresh();
+            try {
+                let frmRecipe = Game.hud.wm.getWindow('frmRecipe');
+                frmRecipe.paginator.update();
+            } catch(e) {
+                // do nothing
+            }
+        }
+        return true;
+    }
+
+    // drawHUD
+    drawHUD(hud) {
+        if(!this.inventory_image) {
+            return this.initUI();
+        }
+        if(!this.current.index) {
+            this.current.index = 0;
+        }
+        hud.wm.centerChild();
+    }
+
+    // drawHotbar
+    drawHotbar(hud, cell_size, pos, zoom) {
+        if(!this.inventory_image) {
+            return this.initUI();
+        }
+        hud.ctx.imageSmoothingEnabled = false;
+        // 1. that.inventory_image
+        // 2. inventory_selector
+        // img,sx,sy,swidth,sheight,x,y,width,height
+        const hud_pos = new Vector(pos.x, pos.y, 0);
+        const DEST_SIZE = 64 * zoom;
+        // style
+        hud.ctx.font            = Math.round(18 * zoom) + 'px ' + UI_FONT;
+        hud.ctx.textAlign       = 'right';
+        hud.ctx.textBaseline    = 'bottom';
+        for(const k in this.items) {
+            const item = this.items[k];
+            if(k >= this.hotbar_count) {
+                break;
+            }
+            if(item) {
+                if(!('id' in item)) {
+                    console.error(item);
+                }
+                let mat = BLOCK.fromId(item.id);
+                const icon = BLOCK.getInventoryIconPos(
+                    mat.inventory_icon_id,
+                    this.inventory_image.width,
+                    this.inventory_image.width / 16
+                );
+                hud.ctx.drawImage(
+                    this.inventory_image,
+                    icon.x,
+                    icon.y,
+                    icon.width,
+                    icon.height,
+                    hud_pos.x + cell_size / 2 - 49 * zoom / 2 - 4 * zoom,
+                    hud_pos.y + cell_size / 2 - 48 * zoom / 2 - 2 * zoom,
+                    DEST_SIZE,
+                    DEST_SIZE
+                    );
+                // Draw instrument life
+                if(mat.item?.instrument_id && item.power < mat.power) {
+                    const power_normal = item.power / mat.power;
+                    let cx = hud_pos.x + 14 * zoom;
+                    let cy = hud_pos.y + 14 * zoom;
+                    let cw = 40 * zoom;
+                    let ch = 43 * zoom;
+                    hud.ctx.fillStyle = '#000000ff';
+                    hud.ctx.fillRect(cx, cy + ch - 8 * zoom, cw, 8 * zoom);
+                    //
+                    let rgb = Helpers.getColorForPercentage(power_normal);
+                    hud.ctx.fillStyle = rgb.toCSS();
+                    hud.ctx.fillRect(cx, cy + ch - 8 * zoom, cw * power_normal | 0, 4 * zoom);
+                }
+                // Draw label
+                let label = item.count > 1 ? item.count : null;
+                let shift_y = 0;
+                if(this.current.index == k) {
+                    if(!label && 'power' in item) {
+                        label = Math.round(item.power * 100) / 100;
+                        shift_y = -10;
+                    }
+                }
+                if(label) {
+                    hud.ctx.textBaseline = 'bottom';
+                    hud.ctx.font = Math.round(18 * zoom) + 'px ' + UI_FONT;
+                    hud.ctx.fillStyle = '#000000ff';
+                    hud.ctx.fillText(label, hud_pos.x + cell_size - 5 * zoom, hud_pos.y + cell_size + shift_y * (zoom / 2));
+                    hud.ctx.fillStyle = '#ffffffff';
+                    hud.ctx.fillText(label, hud_pos.x + cell_size - 5 * zoom, hud_pos.y + cell_size + (shift_y - 2) * (zoom / 2));
+                }
+            }
+            hud_pos.x += cell_size;
+        }
+    }
+
+    // initUI...
+    initUI() {
+        this.inventory_image = Resources.inventory.image;
+        this.hud.add(this, 0);
+        // CraftTable
+        this.ct = new CraftTable(this.recipes, 0, 0, 352, 332, 'frmCraft', null, null, this);
+        this.ct.visible = false;
+        this.hud.wm.add(this.ct);
+        // Inventory window
+        this.frmInventory = new InventoryWindow(this.recipes, 10, 10, 352, 332, 'frmInventory', null, null, this);
+        this.hud.wm.add(this.frmInventory);
+        // Creative Inventory window
+        this.frmCreativeInventory = new CreativeInventoryWindow(10, 10, 390, 416, 'frmCreativeInventory', null, null, this);
+        this.hud.wm.add(this.frmCreativeInventory);
+        // Chest window
+        this.frmChest = new ChestWindow(10, 10, 352, 332, 'frmChest', null, null, this);
+        this.hud.wm.add(this.frmChest);
+        // Furnace window
+        this.frmFurnace = new FurnaceWindow(10, 10, 352, 332, 'frmFurnace', null, null, this);
+        this.hud.wm.add(this.frmFurnace);
+        // Edit sign
+        this.frmEditSign = new EditSignWindow(10, 10, 236, 192, 'frmEditSign', null, null, this);
+        this.hud.wm.add(this.frmEditSign);
+    }
+
 }