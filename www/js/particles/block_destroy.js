--- conflicted
+++ resolved
@@ -1,141 +1,130 @@
-import { DIRECTION, MULTIPLY, QUAD_FLAGS, TX_CNT, Vector } from '../helpers.js';
-import { CHUNK_SIZE_X, getChunkAddr } from "../chunk.js";
-import GeometryTerrain from "../geometry_terrain.js";
-import { default as push_plane_style } from '../block_style/plane.js';
-import { BLOCK } from "../blocks.js";
-import { ChunkManager } from '../chunk_manager.js';
-import { Particles_Base } from './particles_base.js';
-
-const push_plane = push_plane_style.getRegInfo().func;
-
-export default class Particles_Block_Destroy extends Particles_Base {
-
-    // Constructor
-    constructor(render, block, pos, small) {
-
-        super();
-
-        const chunk_addr = getChunkAddr(pos.x, pos.y, pos.z);
-        const chunk      = ChunkManager.instance.getChunk(chunk_addr);
-
-        block = BLOCK.fromId(block.id);
-
-        this.chunk      = chunk;
-        this.life       = .5;
-        this.texture    = block.texture;
-
-        let flags       = QUAD_FLAGS.NO_AO;
-        let lm          = MULTIPLY.COLOR.WHITE;
-
-        if(typeof this.texture != 'function' && typeof this.texture != 'object' && !(this.texture instanceof Array)) {
-            this.life = 0;
-            return;
-        }
-
-        this.resource_pack = block.resource_pack;
-        this.material = this.resource_pack.getMaterial(block.material_key);
-
-        if(BLOCK.MASK_BIOME_BLOCKS.indexOf(block.id) >= 0) {
-            const index = ((pos.z - chunk.coord.z) * CHUNK_SIZE_X + (pos.x - chunk.coord.x)) * 2;
-            lm          = {r: chunk.dirt_colors[index], g: chunk.dirt_colors[index + 1], b: 0, a: 0};
-            flags       = flags | QUAD_FLAGS.MASK_BIOME;
-        }
-
-<<<<<<< HEAD
-        // Texture params
-        let texture_id = 'default';
-        if(typeof block.texture == 'object' && 'id' in block.texture) {
-            texture_id = block.texture.id;
-        }
-        let tex = this.resource_pack.textures.get(texture_id);
-        const c = BLOCK.calcTexture(this.texture, DIRECTION.UP, tex.tx_cnt); // полная текстура
-
-        // particles count
-        const count     = small ? 5 : 30;
-=======
-        if(BLOCK.MASK_COLOR_BLOCKS.indexOf(block.id) >= 0) {
-            lm = block.mask_color;
-            flags = flags | QUAD_FLAGS.MASK_BIOME;
-        }
-
-        const c = BLOCK.calcTexture(this.texture, DIRECTION.UP); // полная текстура
-        //
-        const count = small ? 5 : 30;
->>>>>>> e24a36ef
-
-        this.pos = new Vector(
-            pos.x + .5,
-            pos.y + .5,
-            pos.z
-        );
-
-        this.vertices   = [];
-        this.particles  = [];
-
-        for(let i = 0; i < count; i++) {
-            const max_sz    = small ? .25 / 16 : 3 / 16;
-            const sz        = Math.random() * max_sz + 1 / 16; // случайный размер текстуры
-            const half      = sz / block.tx_cnt;
-            // random tex coord (случайная позиция в текстуре)
-            const cx        = c[0] + Math.random() * (half * 3);
-            const cy        = c[1] + Math.random() * (half * 3);
-            const c_half    = [
-                cx - c[2] / 2 + half / 2,
-                cy - c[3] / 2 + half / 2,
-                half,
-                half
-            ];
-
-            // случайная позиция частицы (в границах блока)
-            const x = (Math.random() - Math.random()) * .5;
-            const y = (Math.random() - Math.random()) * .5;
-            const z = (Math.random() - Math.random()) * .5;
-
-            push_plane(this.vertices, x, y, z, c_half, lm, true, false, sz, sz, null, flags);
-
-            const p = {
-                x:              x,
-                y:              y,
-                z:              z,
-                sx:             x,
-                sy:             y,
-                sz:             z,
-
-                dx:             0,
-                dz:             0,
-                dy:             0,
-                vertices_count: 12,
-                gravity:        .06,
-                speed:          .00375
-            };
-
-            this.particles.push(p);
-
-            const d = Math.sqrt(p.x * p.x + p.z * p.z);
-            p.dx = p.x / d * p.speed;
-            p.dz = p.z / d * p.speed;
-        }
-
-        this.vertices = new Float32Array(this.vertices);
-
-        // we should save start values
-        this.buffer = new GeometryTerrain(this.vertices.slice());
-
-    }
-
-    // isolate draw and update
-    // we can use external emitter or any animatin lib
-    // because isolate view and math
-    update (delta) {
-        delta *= 75;
-        this.life -= delta / 100000;
-        for(let p of this.particles) {
-            p.x += p.dx * delta * p.speed;
-            p.y += p.dy * delta * p.speed + (delta / 1000) * p.gravity;
-            p.z += p.dz * delta * p.speed;
-            p.gravity -= delta / 250000;
-        }
-
-    }
-
+import { DIRECTION, MULTIPLY, QUAD_FLAGS, TX_CNT, Vector } from '../helpers.js';
+import { CHUNK_SIZE_X, getChunkAddr } from "../chunk.js";
+import GeometryTerrain from "../geometry_terrain.js";
+import { default as push_plane_style } from '../block_style/plane.js';
+import { BLOCK } from "../blocks.js";
+import { ChunkManager } from '../chunk_manager.js';
+import { Particles_Base } from './particles_base.js';
+
+const push_plane = push_plane_style.getRegInfo().func;
+
+export default class Particles_Block_Destroy extends Particles_Base {
+
+    // Constructor
+    constructor(render, block, pos, small) {
+
+        super();
+
+        const chunk_addr = getChunkAddr(pos.x, pos.y, pos.z);
+        const chunk      = ChunkManager.instance.getChunk(chunk_addr);
+
+        block = BLOCK.fromId(block.id);
+
+        this.chunk      = chunk;
+        this.life       = .5;
+        this.texture    = block.texture;
+
+        let flags       = QUAD_FLAGS.NO_AO;
+        let lm          = MULTIPLY.COLOR.WHITE;
+
+        if(typeof this.texture != 'function' && typeof this.texture != 'object' && !(this.texture instanceof Array)) {
+            this.life = 0;
+            return;
+        }
+
+        this.resource_pack = block.resource_pack;
+        this.material = this.resource_pack.getMaterial(block.material_key);
+
+        if(BLOCK.MASK_BIOME_BLOCKS.indexOf(block.id) >= 0) {
+            const index = ((pos.z - chunk.coord.z) * CHUNK_SIZE_X + (pos.x - chunk.coord.x)) * 2;
+            lm          = {r: chunk.dirt_colors[index], g: chunk.dirt_colors[index + 1], b: 0, a: 0};
+            flags       = flags | QUAD_FLAGS.MASK_BIOME;
+        }
+
+        // Texture params
+        let texture_id = 'default';
+        if(typeof block.texture == 'object' && 'id' in block.texture) {
+            texture_id = block.texture.id;
+        }
+        let tex = this.resource_pack.textures.get(texture_id);
+        const c = BLOCK.calcTexture(this.texture, DIRECTION.UP, tex.tx_cnt); // полная текстура
+
+        // particles count
+        const count     = small ? 5 : 30;
+
+        this.pos = new Vector(
+            pos.x + .5,
+            pos.y + .5,
+            pos.z
+        );
+
+        this.vertices   = [];
+        this.particles  = [];
+
+        for(let i = 0; i < count; i++) {
+            const max_sz    = small ? .25 / 16 : 3 / 16;
+            const sz        = Math.random() * max_sz + 1 / 16; // случайный размер текстуры
+            const half      = sz / block.tx_cnt;
+            // random tex coord (случайная позиция в текстуре)
+            const cx        = c[0] + Math.random() * (half * 3);
+            const cy        = c[1] + Math.random() * (half * 3);
+            const c_half    = [
+                cx - c[2] / 2 + half / 2,
+                cy - c[3] / 2 + half / 2,
+                half,
+                half
+            ];
+
+            // случайная позиция частицы (в границах блока)
+            const x = (Math.random() - Math.random()) * .5;
+            const y = (Math.random() - Math.random()) * .5;
+            const z = (Math.random() - Math.random()) * .5;
+
+            push_plane(this.vertices, x, y, z, c_half, lm, true, false, sz, sz, null, flags);
+
+            const p = {
+                x:              x,
+                y:              y,
+                z:              z,
+                sx:             x,
+                sy:             y,
+                sz:             z,
+
+                dx:             0,
+                dz:             0,
+                dy:             0,
+                vertices_count: 12,
+                gravity:        .06,
+                speed:          .00375
+            };
+
+            this.particles.push(p);
+
+            const d = Math.sqrt(p.x * p.x + p.z * p.z);
+            p.dx = p.x / d * p.speed;
+            p.dz = p.z / d * p.speed;
+        }
+
+        this.vertices = new Float32Array(this.vertices);
+
+        // we should save start values
+        this.buffer = new GeometryTerrain(this.vertices.slice());
+
+    }
+
+    // isolate draw and update
+    // we can use external emitter or any animatin lib
+    // because isolate view and math
+    update (delta) {
+        delta *= 75;
+        this.life -= delta / 100000;
+        for(let p of this.particles) {
+            p.x += p.dx * delta * p.speed;
+            p.y += p.dy * delta * p.speed + (delta / 1000) * p.gravity;
+            p.z += p.dz * delta * p.speed;
+            p.gravity -= delta / 250000;
+        }
+
+    }
+
 }