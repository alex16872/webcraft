--- conflicted
+++ resolved
@@ -591,12 +591,7 @@
     if(block.id == BLOCK.GRASS.id) {
         y -= .15;
     }
-<<<<<<< HEAD
     push_plane(vertices, x, y, z, c, lm, n, true, true, undefined, undefined, undefined, QUAD_FLAGS.NORMAL_UP);
-    push_plane(vertices, x, y, z, c, lm, n, false, true, undefined, undefined, undefined, QUAD_FLAGS.NORMAL_UP);
-=======
-    push_plane(vertices, x, y, z, c, lm, n, true, true);
->>>>>>> 0a69dece
 }
 
 /*
