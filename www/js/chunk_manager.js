import {Vector, MyArray, SpiralGenerator} from "./helpers.js";
import Chunk from "./chunk.js";
import {BLOCK, CHUNK_SIZE_X, CHUNK_SIZE_Z} from "./blocks.js";
import ServerClient from "./server_client.js";

//
export class ChunkManager {

    constructor(world) {
        let that                    = this;
        this.CHUNK_RENDER_DIST      = 7; // 0(1chunk), 1(9), 2(25chunks), 3(45), 4(69), 5(109), 6(145), 7(193), 8(249) 9(305) 10(373) 11(437) 12(517)
        this.chunks                 = {};
        this.chunks_prepare         = {};
        this.modify_list            = {};
        this.world                  = world;
        this.margin                 = Math.max(this.CHUNK_RENDER_DIST + 1, 1);
        this.rendered_chunks        = {fact: 0, total: 0};
        this.update_chunks          = true;
        this.vertices_length_total  = 0;
        this.worker                 = new Worker('./js/chunk_worker.js'/*, {type: 'module'}*/);
        // Message received from worker
        this.worker.onmessage = function(e) {
            const cmd = e.data[0];
            const args = e.data[1];
            switch(cmd) {
                case 'blocks_generated': {
                    if(that.chunks.hasOwnProperty(args.key)) {
                        that.chunks[args.key].onBlocksGenerated(args);
                    }
                    break;
                }
                case 'vertices_generated': {
                    if(that.chunks.hasOwnProperty(args.key)) {
                        that.chunks[args.key].onVerticesGenerated(args);
                    }
                    break;
                }
                case 'vertices_generated_many': {
                    for(let result of args) {
                        if(that.chunks.hasOwnProperty(result.key)) {
                            that.chunks[result.key].onVerticesGenerated(result);
                        }
                    }
                    break;
                }
            }
        }
    }

    //
    setRenderDist(value) {
        value = Math.max(value, 4);
        value = Math.min(value, 50);
        this.CHUNK_RENDER_DIST = value;
        this.margin = Math.max(this.CHUNK_RENDER_DIST + 1, 1)
    }

    // toggleUpdateChunks
    toggleUpdateChunks() {
        this.update_chunks = !this.update_chunks;
    }

    // shift
    shift(shift) {
        let points      = 0;
        const renderer  = this.world.renderer
        //const gl        = renderer.gl;
        //gl.useProgram(renderer.program);
        for(let key of Object.keys(this.chunks)) {
            points += this.chunks[key].doShift(shift);
        }
        return points;
    }

    // refresh
    refresh() {
    }

    // Draw level chunks
    draw(render) {
        this.rendered_chunks.total  = Object.keys(this.chunks).length;
        this.rendered_chunks.fact   = 0;
        let applyVerticesCan        = 1;
        let a_pos                   = new Vector(0, 0, 0);
        // Для отрисовки чанков по спирали от центрального вокруг игрока
<<<<<<< HEAD
        this.spiral_moves = SpiralGenerator.generate(this.margin);
=======
        this.spiral_moves = SpiralGenerator.generate(this.margin * 2, this.margin);

>>>>>>> 08fbf76e
        // чанк, в котором стоит игрок
        let overChunk = Game.world.localPlayer.overChunk;
        if(overChunk) {
            // draw
            for(let group of ['regular', 'doubleface', 'transparent']) {
                let transparent = group != 'regular';
                const mat = render.materials[group];
                for(let sm of this.spiral_moves) {
                    let pos = new Vector(
                        overChunk.addr.x + sm.x - this.margin,
                        overChunk.addr.y + sm.y,
                        overChunk.addr.z + sm.z - this.margin
                    );
                    let chunk = this.getChunk(pos);
                    if(chunk) {
                        if(chunk.hasOwnProperty('vertices_args')) {
                            if(applyVerticesCan-- > 0) {
                                chunk.applyVertices();
                            }
                        }
                        if(chunk.drawBufferGroup(render.renderBackend, group, mat)) {
                            this.rendered_chunks.fact += 0.33333;
                        }
                    }
                }
            }
        }
        return true;
    }

    // Get
    getChunk(pos) {
        let k = this.getPosChunkKey(pos);
        if(this.chunks.hasOwnProperty(k)) {
            return this.chunks[k];
        }
        return null;
    }

    // Add
    addChunk(pos) {
        let k = this.getPosChunkKey(pos);
        if(!this.chunks.hasOwnProperty(k) && !this.chunks_prepare.hasOwnProperty(k)) {
            this.chunks_prepare[k] = {
                start_time: performance.now()
            };
            this.world.server.ChunkAdd(pos);
            return true;
        }
        return false;
    }

    // Remove
    removeChunk(pos) {
        let k = this.getPosChunkKey(pos);
        this.vertices_length_total -= this.chunks[k].vertices_length;
        this.chunks[k].destruct();
        delete this.chunks[k];
        this.world.server.ChunkRemove(pos);
    }

    // postWorkerMessage
    postWorkerMessage(data) {
        this.worker.postMessage(data);
    };

    // Установить начальное состояние указанного чанка
    setChunkState(state) {
        let k = this.getPosChunkKey(state.pos);
        if(this.chunks_prepare.hasOwnProperty(k)) {
            let prepare = this.chunks_prepare[k];
            let chunk = new Chunk(this, state.pos, state.modify_list);
            chunk.load_time = performance.now() - prepare.start_time;
            delete(this.chunks_prepare[k]);
            this.chunks[k] = chunk;
        }
    }

    // Update
    update() {
        if(!this.update_chunks) {
            return;
        }
        let world = this.world;
        let spiral_moves = SpiralGenerator.generate(this.margin);
        let chunkPos = this.getChunkPos(world.spawnPoint.x, world.spawnPoint.y, world.spawnPoint.z);
        if(world.localPlayer) {
            chunkPos = this.getChunkPos(world.localPlayer.pos.x, world.localPlayer.pos.y, world.localPlayer.pos.z);
        }
        if(Object.keys(Game.world.chunkManager.chunks).length != spiral_moves.length || (this.prevChunkPos && this.prevChunkPos.distance(chunkPos) > 0)) {
            this.prevChunkPos = chunkPos;
            let actual_keys = {};
            let can_add = 3;
            for(let key of Object.keys(this.chunks)) {
                if(!this.chunks[key].inited) {
                    can_add = 0;
                    break;
                }
            }
            for(let sm of spiral_moves) {
                let pos = new Vector(
                    chunkPos.x + sm.x - this.margin,
                    chunkPos.y + sm.y,
                    chunkPos.z + sm.z - this.margin
                );
                actual_keys[this.getPosChunkKey(pos)] = pos;
                if(can_add > 0) {
                    if(this.addChunk(pos)) {
                        can_add--;
                    }
                }
            }
            // check for remove
            for(let key of Object.keys(this.chunks)) {
                if(!actual_keys.hasOwnProperty(key)) {
                    this.removeChunk(this.parseChunkPos(key));
                }
            }
        }
        // detect dirty chunks
        let dirty_chunks = [];
        for(let key of Object.keys(this.chunks)) {
            let chunk = this.chunks[key];
            if(chunk.dirty && !chunk.buildVerticesInProgress) {
                if(
                    this.getChunk(new Vector(chunk.addr.x - 1, chunk.addr.y, chunk.addr.z)) &&
                    this.getChunk(new Vector(chunk.addr.x + 1, chunk.addr.y, chunk.addr.z)) &&
                    this.getChunk(new Vector(chunk.addr.x, chunk.addr.y, chunk.addr.z - 1)) &&
                    this.getChunk(new Vector(chunk.addr.x, chunk.addr.y, chunk.addr.z + 1))
                ) {
                    dirty_chunks.push({
                        coord: chunk.coord,
                        key: chunk.key
                    });
                }
            }
        }
        if(dirty_chunks.length > 0) {
            if(dirty_chunks.length == 2 || dirty_chunks.length == 3) {
                let keys = [];
                for(let dc of dirty_chunks) {
                    this.chunks[dc.key].buildVerticesInProgress = true;
                    keys.push(dc.key)
                }
                // Run webworker method
                this.postWorkerMessage(['buildVerticesMany', {keys: keys, shift: Game.shift}]);
            } else {
                // sort dirty chunks by dist from player
                dirty_chunks = MyArray.from(dirty_chunks).sortBy('coord');
                // rebuild dirty chunks
                let buildCount = 1;
                for(let dc of dirty_chunks) {
                    if(this.chunks[dc.key].buildVertices()) {
                        if(--buildCount == 0) {
                            break;
                        }
                    }
                }
            }
        }
    }

    getPosChunkKey(pos) {
        return 'c_' + pos.x + '_' + pos.y + '_' + pos.z;
    }

    parseChunkPos(key) {
        let k = key.split('_');
        return new Vector(parseInt(k[1]), parseInt(k[2]), parseInt(k[3]));
    }

    // Возвращает относительные координаты чанка по глобальным абсолютным координатам
    getChunkPos(x, y, z) {
        let v = new Vector(
            parseInt(x / CHUNK_SIZE_X),
            0,
            parseInt(z / CHUNK_SIZE_Z)
        );
        if(x < 0) {v.x--;}
        if(z < 0) {v.z--;}
        if(v.x == 0) {v.x = 0;}
        if(v.y == 0) {v.y = 0;}
        if(v.z == 0) {v.z = 0;}
        return v;
    }

    // Возвращает блок по абслютным координатам
    getBlock(x, y, z) {
        // определяем относительные координаты чанка
        let chunkPos = this.getChunkPos(x, y, z);
        // обращаемся к чанку
        let chunk = this.getChunk(chunkPos);
        // если чанк найден
        if(chunk) {
            // просим вернуть блок передав абсолютные координаты
            return chunk.getBlock(x, y, z);
        }
        return BLOCK.DUMMY;
    }

    // setBlock
    setBlock(x, y, z, block, is_modify, power, rotate, entity_id) {
        // определяем относительные координаты чанка
        let chunkPos = this.getChunkPos(x, y, z);
        // обращаемся к чанку
        let chunk = this.getChunk(chunkPos);
        // если чанк найден
        if(!chunk) {
            return null;
        }
        let pos = new Vector(x, y, z);
        let item = {
            id: block.id,
            power: power ? power : 1.0,
            rotate: rotate,
            entity_id: entity_id
        };
        if(is_modify) {
            // @server
            this.world.server.Send({
                name: ServerClient.EVENT_BLOCK_SET,
                data: {
                    pos: pos,
                    item: item
                }
            });
        }
        if(is_modify) {
            let world_block = chunk.getBlock(pos.x, pos.y, pos.z);
            let b = null;
            let action = null;
            if(block.id == BLOCK.AIR.id) {
                // dig
                action = 'dig';
                b = world_block;
            } else {
                // place
                action = 'place';
                b = block;
            }
            b = BLOCK.BLOCK_BY_ID[b.id];
            if(b.hasOwnProperty('sound')) {
                Game.sounds.play(b.sound, action);
            }
        }
        // устанавливаем блок
        return chunk.setBlock(pos.x, pos.y, pos.z, block, false, item.power, item.rotate, item.entity_id);
    }

    // destroyBlock
    destroyBlock(pos, is_modify) {
        let block = this.getBlock(pos.x, pos.y, pos.z);
        if(block.id == BLOCK.TULIP.id) {
            this.world.renderer.setBrightness(.15);
        } else if(block.id == BLOCK.DANDELION.id) {
            this.world.renderer.setBrightness(1);
        } else if(block.id == BLOCK.CACTUS.id) {
            this.world.setRain(true);
        }
        /*
        // @server
        this.world.server.Send({
            name: ServerClient.EVENT_BLOCK_DESTROY,
            data: {
                pos: new Vector(x, y, z)
            }
        });
        */
        this.world.destroyBlock(block, pos);
        this.setBlock(pos.x, pos.y, pos.z, BLOCK.AIR, true);
    }

    // setDirty
    setDirty(pos) {
        let chunk = this.getChunk(pos);
        if(chunk) {
            chunk.dirty = true;
            // Run webworker method
            this.postWorkerMessage(['buildVertices', {
                shift: Game.shift,
                key: chunk.key
            }]);
        }
    }

    // setDirtySimple
    setDirtySimple(pos) {
        let chunk = this.getChunk(pos);
        if(chunk) {
            chunk.dirty = true;
        }
    }

}<|MERGE_RESOLUTION|>--- conflicted
+++ resolved
@@ -83,12 +83,7 @@
         let applyVerticesCan        = 1;
         let a_pos                   = new Vector(0, 0, 0);
         // Для отрисовки чанков по спирали от центрального вокруг игрока
-<<<<<<< HEAD
         this.spiral_moves = SpiralGenerator.generate(this.margin);
-=======
-        this.spiral_moves = SpiralGenerator.generate(this.margin * 2, this.margin);
-
->>>>>>> 08fbf76e
         // чанк, в котором стоит игрок
         let overChunk = Game.world.localPlayer.overChunk;
         if(overChunk) {
