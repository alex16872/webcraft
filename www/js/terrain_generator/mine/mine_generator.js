import {CHUNK_SIZE_X, CHUNK_SIZE_Y, CHUNK_SIZE_Z} from "../../chunk.js";
import {Color, Vector, VectorCollector, DIRECTION} from '../../helpers.js';
import {impl as alea} from '../../../vendors/alea.js';

const SIZE_CLUSTER = 8;
const LANTERN_ROT_UP = {x: 0, y: -1, z: 0};
export const MINE_SIZE = new Vector(128, 40, 128);

/**
 * Draw mines
 * @class MineGenerator
 * @param {World} world world
 * @param {Vector} pos chunk positon
 * @param {object} options options
 */
export class MineGenerator {

    static all = new VectorCollector();

<<<<<<< HEAD
    constructor(generator, addr, options = {}) {
        this.size_x = (options.size_x) ? options.size_x : SIZE_CLUSTER;
        this.size_z = (options.size_z) ? options.size_z : SIZE_CLUSTER;
        this.chance_hal = (options.chance_hal) ? options.chance_hal : 0.5;
        this.chance_cross = (options.chance_cross) ? options.chance_cross : 0.2;
        this.chance_side_room = (options.chance_side_room) ? options.chance_side_room : 0.5;
        this.generator = generator;
        this.x = addr.x * SIZE_CLUSTER;
        this.y = addr.y * SIZE_CLUSTER;
        this.z = addr.z * SIZE_CLUSTER;
=======
    constructor(world, pos, options = {}) {
        this.size_cluster = (options.size_cluster) ? options.size_cluster : 8;
        this.chance_hal = (options.chance_hal) ? options.chance_hal : 0.5;
        this.chance_cross = (options.chance_cross) ? options.chance_cross : 0.2;
        this.chance_side_room = (options.chance_side_room) ? options.chance_side_room : 0.5;
        this.world = world;
        this.x = pos.x * this.size_cluster;
        this.y = pos.y * this.size_cluster;
        this.z = pos.z * this.size_cluster;
>>>>>>> 9af8c0b8
        this._get_vec = new Vector(0, 0, 0);
        this.random = new alea(this.x + "mine" + this.y + "mine" + this.z);
        this.bottom_y = Math.floor(this.random.double() * 30);
        for (let i = 0; i < 1000; ++i) {
            this.map = new VectorCollector();
            this.genNodeMine(0, 0, 0, DIRECTION.SOUTH);
            if (this.map.size > this.size_cluster) {
                break;
            }
        }
        
        console.log("[INFO]MineGenerator: generation " + this.map.size + " nodes");
        
        this.voxel_buildings = [];
    }

    // getForCoord
    static getForCoord(generator, coord) {
        const addr = new Vector(coord.x, 0, coord.z).divScalarVec(MINE_SIZE).flooredSelf();
        let mine = MineGenerator.all.get(addr);
        if(mine) {
            return mine;
        }
        let options = {
            'chance_hal' : 0.4
        };
        mine = new MineGenerator(generator, addr, options);
        MineGenerator.all.set(addr, mine);
        return mine;
    }

    // Generate chunk blocks
    generate(chunk) {
        let x = chunk.addr.x - this.x;
        let y = chunk.addr.y - this.y;
        let z = chunk.addr.z - this.z;
        
        let node = this.findNodeMine(x, y, z);
        if (node == null) {
            return;
        }

        if (node.type == "enter") {
            this.genNodeEnter(chunk, node);
        } else if (node.type == "cross") {
            this.genNodeCross(chunk, node);
        } else if (node.type == "hal") {
            this.genNodeHal(chunk, node);
        } else if (node.type == "room") {
            this.genNodeSideRoom(chunk, node);
        }
    }
    
    genNodeSideRoom(chunk, node) {
        const dir = node.dir;
        this.genBox(chunk, node, 0, 0, 0, 9, 1, 4, dir, BLOCK.BRICK);
        this.genBox(chunk, node, 0, 2, 0, 9, 3, 4, dir, BLOCK.BRICK);
        this.genBox(chunk, node, 1, 1, 1, 8, 3, 4, dir);
        
        let vec = new Vector(0, 0, 0);
        vec.set(8, 3, 4).rotY(dir); 
        this.setBlock(chunk, vec.x, vec.y, vec.z, BLOCK.LANTERN, true, LANTERN_ROT_UP);
        
        vec.set(1, 1, 1).rotY(dir); 
        this.setBlock(chunk, vec.x, vec.y, vec.z, BLOCK.CHEST, true, LANTERN_ROT_UP);
    }
    
    genNodeEnter(chunk, node) {
        const dir = node.dir;
        this.genBox(chunk, node, 0, 1, 8, 15, 3, 15, dir);
        this.genBox(chunk, node, 0, 0, 0, 15, 0, 15, dir, BLOCK.OAK_PLATE);
        
        let vec = new Vector(0, 0, 0);
        vec.set(15, 3, 15).rotY(dir); 
        this.setBlock(chunk, vec.x, vec.y, vec.z, BLOCK.LANTERN, true, LANTERN_ROT_UP); 
        vec.set(0, 3, 15).rotY(dir); 
        this.setBlock(chunk, vec.x, vec.y, vec.z, BLOCK.LANTERN, true, LANTERN_ROT_UP); 
        vec.set(0, 3, 8).rotY(dir); 
        this.setBlock(chunk, vec.x, vec.y, vec.z, BLOCK.LANTERN, true, LANTERN_ROT_UP);
        vec.set(15, 3, 8).rotY(dir); 
        this.setBlock(chunk, vec.x, vec.y, vec.z, BLOCK.LANTERN, true, LANTERN_ROT_UP);
    }
     
    genNodeCross(chunk, node) {
        const dir = node.dir;
        this.genBox(chunk, node, 0, 1, 0, 4, 4, 15, dir, BLOCK.AIR, 0.05);
        
        this.genBox(chunk, node, 0, 1, 1, 1, 3, 3, dir);
        this.genBox(chunk, node, 1, 1, 0, 3, 3, 15, dir);
        this.genBox(chunk, node, 1, 1, 12, 15, 3, 14, dir);
        
        // floor as bridge over air
        this.genBox(chunk, node, 1, 0, 0, 3, 0, 15, dir, BLOCK.OAK_PLATE, 1, true);
        this.genBox(chunk, node, 1, 0, 12, 15, 0, 14, dir, BLOCK.OAK_PLATE, 1, true);
        this.genBox(chunk, node, 0, 0, 1, 1, 0, 3, dir, BLOCK.OAK_PLATE, 1, true);
        
        let interval = Math.round(node.random.double()) + 4;
        for (let n = 0; n < 16; n += interval) {
            // опоры
            this.genBox(chunk, node, 1, 1, n, 1, 2, n, dir, BLOCK.OAK_FENCE);
            this.genBox(chunk, node, 3, 1, n, 3, 2, n, dir, BLOCK.OAK_FENCE);
            this.genBox(chunk, node, 1, 3, n, 3, 3, n, dir, BLOCK.OAK_SLAB);
            
            this.genBox(chunk, node, n, 1, 14, n, 2, 14, dir, BLOCK.OAK_FENCE);
            this.genBox(chunk, node, n, 1, 12, n, 2, 12, dir, BLOCK.OAK_FENCE);
            this.genBox(chunk, node, n, 3, 12, n, 3, 14, dir, BLOCK.OAK_SLAB);
            
            // паутина
            this.genBoxAir(chunk, node, 1, 3, n - 3, 1, 3, n + 3, dir, BLOCK.COBWEB, 0.05);
            this.genBoxAir(chunk, node, 3, 3, n - 3, 3, 3, n + 3, dir, BLOCK.COBWEB, 0.05);
            
            this.genBoxAir(chunk, node, n - 3, 3, 14, n + 3, 3, 14, dir, BLOCK.COBWEB, 0.05);
            this.genBoxAir(chunk, node, n - 3, 3, 12, n + 3, 3, 12, dir, BLOCK.COBWEB, 0.05);
            
            // факелы
            this.genBoxAir(chunk, node, 1, 3, n - 3, 1, 3, n + 3, dir, BLOCK.LANTERN, 0.2, LANTERN_ROT_UP);
            this.genBoxAir(chunk, node, 3, 3, n - 3, 3, 3, n + 3, dir, BLOCK.COBWEB, 0.1, LANTERN_ROT_UP);
            
            this.genBoxAir(chunk, node, n - 3, 3, 14, n + 3, 3, 14, dir, BLOCK.LANTERN, 0.1, LANTERN_ROT_UP);
            this.genBoxAir(chunk, node, n - 3, 3, 12, n + 3, 3, 12, dir, BLOCK.LANTERN, 0.2, LANTERN_ROT_UP);
        }
    }
    
    genNodeHal(chunk, node) {
        const dir = node.dir;

        this.genBox(chunk, node, 0, 1, 0, 4, 4, 15, dir, BLOCK.AIR, 0.05);
        this.genBox(chunk, node, 1, 1, 0, 3, 3, 15, dir);

        // floor
        this.genBox(chunk, node, 1, 0, 0, 3, 0, 15, dir, BLOCK.OAK_PLANK, 1, true);
        
        let interval = Math.round(node.random.double()) + 4;
        for (let n = 0; n <= 15; n += interval) {
            this.genBox(chunk, node, 1, 1, n, 1, 2, n, dir, BLOCK.OAK_FENCE);
            this.genBox(chunk, node, 3, 1, n, 3, 2, n, dir, BLOCK.OAK_FENCE);
            this.genBox(chunk, node, 1, 3, n, 3, 3, n, dir, BLOCK.OAK_SLAB);
            
            this.genBoxNoAir(chunk, node, 1, 3, n, 3, 3, n, dir, BLOCK.OAK_SLAB, 0.25);
            
            this.genBoxAir(chunk, node, 1, 3, n - 1, 1, 3, n + 1, dir, BLOCK.COBBLESTONE, 0.25); // добавить из окружения
            this.genBoxAir(chunk, node, 3, 3, n - 1, 3, 3, n + 1, dir, BLOCK.DIRT, 0.25);
            
            // паутина
            this.genBoxAir(chunk, node, 1, 3, n - 3, 1, 3, n + 3, dir, BLOCK.COBWEB, 0.05);
            this.genBoxAir(chunk, node, 3, 3, n - 3, 3, 3, n + 3, dir, BLOCK.COBWEB, 0.05);
            
            // грибы
            this.genBoxAir(chunk, node, 1, 1, n - 3, 1, 1, n + 3, dir, BLOCK.BROWN_MUSHROOM, 0.01);
            this.genBoxAir(chunk, node, 3, 1, n - 3, 3, 1, n + 3, dir, BLOCK.BROWN_MUSHROOM, 0.01);
            
            // факел
            this.genBoxAir(chunk, node, 3, 3, n - 3, 3, 3, n + 3, dir, BLOCK.LANTERN, 0.1, LANTERN_ROT_UP);
            this.genBoxAir(chunk, node, 1, 3, n - 3, 1, 3, n + 3, dir, BLOCK.LANTERN, 0.1, LANTERN_ROT_UP);
        }
    }
    
    genNodeMine(x, y, z, dir) {
        if (x > this.size_x || x < 0 || z > this.size_z || z < 0) {
            return;
        }

        let new_x = x, new_y = y, new_z = z;
        
        if (dir == DIRECTION.SOUTH) {
            ++new_z;
        } else if (dir == DIRECTION.EAST) {
            ++new_x;
        } else if (dir == DIRECTION.NORTH) {
            --new_z;
        } else if (dir == DIRECTION.WEST){
            --new_x;
        }

        if (this.map.size == 0) {
            this.addNode(x, y, z, dir, 'enter');
            this.genNodeMine(x, y, z, this.wrapRotation(DIRECTION.NORTH, dir));
            this.genNodeMine(x, y, z, this.wrapRotation(DIRECTION.EAST, dir));
            this.genNodeMine(x, y, z, this.wrapRotation(DIRECTION.WEST, dir));
            return;
        }
        
        let node = this.findNodeMine(new_x, new_y, new_z);
        if (node != null) {
            return;
        }
        
        if (this.random.double() < this.chance_cross) {
            this.addNode(new_x, new_y, new_z, dir, 'cross');
            this.genNodeMine(new_x, new_y, new_z, this.wrapRotation(DIRECTION.NORTH, dir));
            this.genNodeMine(new_x, new_y, new_z, this.wrapRotation(DIRECTION.EAST, dir));
            this.genNodeMine(new_x, new_y, new_z, this.wrapRotation(DIRECTION.WEST, dir));
            return;
        }
        
        if (this.random.double() < this.chance_hal) {
            this.addNode(new_x, new_y, new_z, dir, 'hal');
            this.genNodeMine(new_x, new_y, new_z, this.wrapRotation(DIRECTION.NORTH, dir));
            return;
        }
        
        if (this.random.double() < this.chance_side_room) {
            this.addNode(new_x, new_y, new_z, dir, 'room');
        }
    }

    // Add new node
    addNode(x, y, z, dir, type) {
        const random = new alea(`node_mine_${x}_${y}_${z}`);
        this.map.set(new Vector(x, y, z), {dir, type, random});
    }
    
    findNodeMine(x, y, z) {
        return this.map.get(this._get_vec.set(x, y, z)) || null;
    }

    setBlock(chunk, x, y, z, block_type, force_replace, rotate, extra_data) {
        y += this.bottom_y;
        if(x >= 0 && x < chunk.size.x && z >= 0 && z < chunk.size.z && y >= 0 && y < chunk.size.y) {
            this.xyz_temp = new Vector(0, 0, 0);
            this.xyz_temp.set(x, y, z);
            if(force_replace || !chunk.tblocks.has(this.xyz_temp)) {
                this.xyz_temp_coord = new Vector(x + chunk.coord.x, y + chunk.coord.y, z + chunk.coord.z);
                if(!this.generator.getVoxelBuilding(this.xyz_temp_coord)) {
                    let index = (CHUNK_SIZE_X * CHUNK_SIZE_Z) * this.xyz_temp.y + (this.xyz_temp.z * CHUNK_SIZE_X) + this.xyz_temp.x;
                    chunk.tblocks.id[index] = block_type.id;
                    if(rotate || extra_data) {
                        this.temp_tblock = chunk.tblocks.get(this.xyz_temp, this.temp_tblock);
                        if(rotate) this.temp_tblock.rotate = rotate;
                        if(extra_data) this.temp_tblock.extra_data = extra_data;
                    }
                    // chunk.tblocks.delete(this.xyz_temp);
                    // this.temp_tblock = chunk.tblocks.get(this.xyz_temp, this.temp_tblock);
                    // this.temp_tblock.id = block_type.id;
                }
            }
        }
    }
    
    getBlock(chunk, x, y, z) {
        y += this.bottom_y;
        if(x >= 0 && x < chunk.size.x && z >= 0 && z < chunk.size.z && y >= 0 && y < chunk.size.y) {
            let xyz = new Vector(x, y, z);
            return chunk.tblocks.get(xyz);
        }
    }
    
    wrapRotation(dir, angle) {
        let new_dir = dir - angle;
        if (new_dir == -1) {
            new_dir = 3;
        } else if (new_dir == -2) {
            new_dir = 2;
        }
        return new_dir;
    }
    
    /**
     * TO DO EN генерация бокса внутри чанка, генерация с вероятностью установки
     * @param {Chunk} chunk
     * @param {number} minX
     * @param {number} minY
     * @param {number} minZ
     * @param {number} maxX
     * @param {number} maxY
     * @param {number} maxZ
     * @param {Block} block
     * @param {DIRECTION} dir поворот внутри чанка
     * @param {float} chance вероятность установки
     */
    genBox(chunk, node, minX, minY, minZ, maxX, maxY, maxZ, dir = DIRECTION.NORTH, blocks = {id : 0}, chance = 1, only_if_air = false) {
        for (let x = minX; x <= maxX; ++x) {
            for (let y = minY; y <= maxY; ++y) {
                for (let z = minZ; z <= maxZ; ++z) {
                    let is_chance = (chance == 1) ? true : node.random.double() < chance; 
                    if (is_chance) {
                        let vec = (new Vector(x, y, z)).rotY(dir);
                        if(only_if_air) {
                            let temp_block = this.getBlock(chunk, vec.x, vec.y, vec.z);
                            if(temp_block.id != 0) {
                                continue;
                            }
                        }
                        this.setBlock(chunk, vec.x, vec.y, vec.z, blocks, true); 
                    }
                }
            }
        }
    }

    /**
     * TO DO EN замена воздуха на блок с вероятностью
     * @param {Chunk} chunk
     * @param {number} minX
     * @param {number} minY
     * @param {number} minZ
     * @param {number} maxX
     * @param {number} maxY
     * @param {number} maxZ
     * @param {Block} block
     * @param {DIRECTION} dir поворот внутри чанка
     * @param {float} chance вероятность замены
     * @param {Vector} block_rotate поворот блока
     */
    genBoxAir(chunk, node, minX, minY, minZ, maxX, maxY, maxZ, dir = DIRECTION_BIT.NORTH, block = {id : 0}, chance = 1, block_rotate = null) {
        for (let x = minX; x <= maxX; ++x) {
            for (let y = minY; y <= maxY; ++y) {
                for (let z = minZ; z <= maxZ; ++z) {
                    let vec = (new Vector(x, y, z)).rotY(dir);
                    let temp_block = this.getBlock(chunk, vec.x, vec.y, vec.z);
                    let temp_block_over = this.getBlock(chunk, vec.x, vec.y + 1, vec.z);
                    // block must connected to other block (not air) 
                    if(temp_block_over && temp_block_over.id != 0) {
                        let is_chance = (chance == 1) ?  true : node.random.double() < chance;
                        if (is_chance == true && temp_block != null && temp_block.id == 0) {
                            this.setBlock(chunk, vec.x, vec.y, vec.z, block, true, block_rotate); 
                        }
                    }
                }
            }
        }
    }
    
    /**
     * TO DO EN замена не воздуха на блок с вероятностью
     * @param {Chunk} chunk
     * @param {number} minX
     * @param {number} minY
     * @param {number} minZ
     * @param {number} maxX
     * @param {number} maxY
     * @param {number} maxZ
     * @param {Block} block
     * @param {DIRECTION} dir поворот внутри чанка
     * @param {float} chance вероятность замены
     */
    genBoxNoAir(chunk, node, minX, minY, minZ, maxX, maxY, maxZ, dir = DIRECTION_BIT.NORTH, block = {id : 0}, chance = 1) {
        for (let x = minX; x <= maxX; ++x) {
            for (let y = minY; y <= maxY; ++y) {
                for (let z = minZ; z <= maxZ; ++z) {
                    let vec = (new Vector(x, y, z)).rotY(dir);
                    let temp_block = this.getBlock(chunk, vec.x, vec.y, vec.z);
                    let is_chance = (chance == 1) ?  true : node.random.double() < chance;
                    if (is_chance == true && temp_block != null && temp_block.id != 0) {
                        this.setBlock(chunk, vec.x, vec.y, vec.z, block, true); 
                    }
                }
            }
        }
    }

}<|MERGE_RESOLUTION|>--- conflicted
+++ resolved
@@ -17,28 +17,15 @@
 
     static all = new VectorCollector();
 
-<<<<<<< HEAD
-    constructor(generator, addr, options = {}) {
-        this.size_x = (options.size_x) ? options.size_x : SIZE_CLUSTER;
-        this.size_z = (options.size_z) ? options.size_z : SIZE_CLUSTER;
+    constructor(generator, pos, options = {}) {
+        this.size_cluster = (options.size_cluster) ? options.size_cluster : 8;
         this.chance_hal = (options.chance_hal) ? options.chance_hal : 0.5;
         this.chance_cross = (options.chance_cross) ? options.chance_cross : 0.2;
         this.chance_side_room = (options.chance_side_room) ? options.chance_side_room : 0.5;
         this.generator = generator;
-        this.x = addr.x * SIZE_CLUSTER;
-        this.y = addr.y * SIZE_CLUSTER;
-        this.z = addr.z * SIZE_CLUSTER;
-=======
-    constructor(world, pos, options = {}) {
-        this.size_cluster = (options.size_cluster) ? options.size_cluster : 8;
-        this.chance_hal = (options.chance_hal) ? options.chance_hal : 0.5;
-        this.chance_cross = (options.chance_cross) ? options.chance_cross : 0.2;
-        this.chance_side_room = (options.chance_side_room) ? options.chance_side_room : 0.5;
-        this.world = world;
         this.x = pos.x * this.size_cluster;
         this.y = pos.y * this.size_cluster;
         this.z = pos.z * this.size_cluster;
->>>>>>> 9af8c0b8
         this._get_vec = new Vector(0, 0, 0);
         this.random = new alea(this.x + "mine" + this.y + "mine" + this.z);
         this.bottom_y = Math.floor(this.random.double() * 30);
